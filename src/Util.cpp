#include "Util.h"
#include "Introspection.h"
#include "Debug.h"
#include "Error.h"
#include <sstream>
#include <map>
#include <atomic>
#include <mutex>
#include <string>

#ifdef _MSC_VER
#include <io.h>
#else
#include <unistd.h>
#include <stdlib.h>
#endif
#include <sys/types.h>
#include <sys/stat.h>

#ifdef __linux__
#include <linux/limits.h>  // For PATH_MAX
#endif
#ifdef _WIN32
#include <windows.h>
#endif

namespace Halide {
namespace Internal {

using std::string;
using std::vector;
using std::ostringstream;
using std::map;

std::string get_env_variable(char const *env_var_name, size_t &read) {
    if (!env_var_name) {
        return "";
    }
    read = 0;

    #ifdef _MSC_VER
    char lvl[32];
    getenv_s(&read, lvl, env_var_name);
    #else
    char *lvl = getenv(env_var_name);
    read = (lvl)?1:0;
    #endif

    if (read) {
        return std::string(lvl);
    }
    else {
        return "";
    }
}

string running_program_name() {
    // linux specific currently.
    #ifndef __linux__
    return "";
    #else
    string program_name;
    char path[PATH_MAX];
    ssize_t len = ::readlink("/proc/self/exe", path, sizeof(path)-1);
    if (len != -1) {
        path[len] = '\0';
        string tmp = std::string(path);
        program_name = tmp.substr(tmp.find_last_of("/")+1);
    }
    else {
        return "";
    }
    return program_name;
    #endif
}

namespace {
// We use 64K of memory to store unique counters for the purpose of
// making names unique. Using less memory increases the likelihood of
// hash collisions. This wouldn't break anything, but makes stmts
// slightly confusing to read because names that are actually unique
// will get suffixes that falsely hint that they are not.

const int num_unique_name_counters = (1 << 14);
std::atomic<int> unique_name_counters[num_unique_name_counters];

int unique_count(size_t h) {
    h = h & (num_unique_name_counters - 1);
    return unique_name_counters[h]++;
}
}

// There are three possible families of names returned by the methods below:
// 1) char pattern: (char that isn't '$') + number (e.g. v234)
// 2) string pattern: (string without '$') + '$' + number (e.g. fr#nk82$42)
// 3) a string that does not match the patterns above
// There are no collisions within each family, due to the unique_count
// done above, and there can be no collisions across families by
// construction.

string unique_name(char prefix) {
    if (prefix == '$') prefix = '_';
    return prefix + std::to_string(unique_count((size_t)(prefix)));
}

string unique_name(const std::string &prefix) {
    string sanitized = prefix;

    // Does the input string look like something returned from unique_name(char)?
    bool matches_char_pattern = true;

    // Does the input string look like something returned from unique_name(string)?
    bool matches_string_pattern = true;

    // Rewrite '$' to '_'. This is a many-to-one mapping, but that's
    // OK, we're about to hash anyway. It just means that some names
    // will share the same counter.
    int num_dollars = 0;
    for (size_t i = 0; i < sanitized.size(); i++) {
        if (sanitized[i] == '$') {
            num_dollars++;
            sanitized[i] = '_';
        }
        if (i > 0 && !isdigit(sanitized[i])) {
            // Found a non-digit after the first char
            matches_char_pattern = false;
            if (num_dollars) {
                // Found a non-digit after a '$'
                matches_string_pattern = false;
            }
        }
    }
    matches_string_pattern &= num_dollars == 1;
    matches_char_pattern &= prefix.size() > 1;

    // Then add a suffix that's globally unique relative to the hash
    // of the sanitized name.
    int count = unique_count(std::hash<std::string>()(sanitized));
    if (count == 0) {
        // We can return the name as-is if there's no risk of it
        // looking like something unique_name has ever returned in the
        // past or will ever return in the future.
        if (!matches_char_pattern && !matches_string_pattern) {
            return prefix;
        }
    }

    return sanitized + "$" + std::to_string(count);
}



bool starts_with(const string &str, const string &prefix) {
    if (str.size() < prefix.size()) return false;
    for (size_t i = 0; i < prefix.size(); i++) {
        if (str[i] != prefix[i]) return false;
    }
    return true;
}

bool ends_with(const string &str, const string &suffix) {
    if (str.size() < suffix.size()) return false;
    size_t off = str.size() - suffix.size();
    for (size_t i = 0; i < suffix.size(); i++) {
        if (str[off+i] != suffix[i]) return false;
    }
    return true;
}

string replace_all(const string &str, const string &find, const string &replace) {
    size_t pos = 0;
    string result = str;
    while ((pos = result.find(find, pos)) != string::npos) {
        result.replace(pos, find.length(), replace);
        pos += replace.length();
    }
    return result;
}

string base_name(const string &name, char delim) {
    size_t off = name.rfind(delim);
    if (off == string::npos) {
        return name;
    }
    return name.substr(off+1);
}

string make_entity_name(void *stack_ptr, const string &type, char prefix) {
    string name = Introspection::get_variable_name(stack_ptr, type);

    if (name.empty()) {
        return unique_name(prefix);
    } else {
        // Halide names may not contain '.'
        for (size_t i = 0; i < name.size(); i++) {
            if (name[i] == '.') {
                name[i] = ':';
            }
        }
        return unique_name(name);
    }
}

std::vector<std::string> split_string(const std::string &source, const std::string &delim) {
    std::vector<std::string> elements;
    size_t start = 0;
    size_t found = 0;
    while ((found = source.find(delim, start)) != std::string::npos) {
        elements.push_back(source.substr(start, found - start));
        start = found + delim.size();
    }

    // If start is exactly source.size(), the last thing in source is a
    // delimiter, in which case we want to add an empty string to elements.
    if (start <= source.size()) {
        elements.push_back(source.substr(start, std::string::npos));
    }
    return elements;
}

std::string extract_namespaces(const std::string &name, std::vector<std::string> &namespaces) {
    namespaces = split_string(name, "::");
    std::string result = namespaces.back();
    namespaces.pop_back();
    return result;
}

bool file_exists(const std::string &name) {
    #ifdef _MSC_VER
    return _access(name.c_str(), 0) == 0;
    #else
    return ::access(name.c_str(), F_OK) == 0;
    #endif
}

void file_unlink(const std::string &name) {
    #ifdef _MSC_VER
    _unlink(name.c_str());
    #else
    ::unlink(name.c_str());
    #endif
}

FileStat file_stat(const std::string &name) {
    #ifdef _MSC_VER
    struct _stat a;
    if (_stat(name.c_str(), &a) != 0) {
        user_error << "Could not stat " << name << "\n";
    }
    #else
    struct stat a;
    if (::stat(name.c_str(), &a) != 0) {
        user_error << "Could not stat " << name << "\n";
    }
    #endif
    return {static_cast<uint64_t>(a.st_size),
            static_cast<uint32_t>(a.st_mtime),
            static_cast<uint32_t>(a.st_uid),
            static_cast<uint32_t>(a.st_gid),
            static_cast<uint32_t>(a.st_mode)};
}

<<<<<<< HEAD
std::string file_make_temp(const std::string &base, const std::string &ext) {
=======
std::string file_make_temp(const std::string &prefix, const std::string &suffix) {
    internal_assert(prefix.find("/") == string::npos &&
                    prefix.find("\\") == string::npos &&
                    suffix.find("/") == string::npos &&
                    suffix.find("\\") == string::npos);
>>>>>>> d9aa481b
    #ifdef _WIN32
    // Windows implementations of mkstemp() try to create the file in the root
    // directory, which is... problematic.
    TCHAR tmp_path[MAX_PATH], tmp_file[MAX_PATH];
    DWORD ret = GetTempPath(MAX_PATH, tmp_path);
    internal_assert(ret != 0);
    // Note that GetTempFileName() actually creates the file.
    ret = GetTempFileName(tmp_path, prefix.c_str(), 0, tmp_file);
    internal_assert(ret != 0);
    return std::string(tmp_file);
    #else
    std::string templ = "/tmp/" + prefix + "XXXXXX" + suffix;
    // Copy into a temporary buffer, since mkstemp modifies the buffer in place.
    std::vector<char> buf(templ.size() + 1);
    strcpy(&buf[0], templ.c_str());
    int fd = mkstemps(&buf[0], suffix.size());
    internal_assert(fd != -1) << "Unable to create temp file for (" << &buf[0] << ")\n";
    close(fd);
    return std::string(&buf[0]);
    #endif
}

}
}<|MERGE_RESOLUTION|>--- conflicted
+++ resolved
@@ -260,15 +260,11 @@
             static_cast<uint32_t>(a.st_mode)};
 }
 
-<<<<<<< HEAD
-std::string file_make_temp(const std::string &base, const std::string &ext) {
-=======
 std::string file_make_temp(const std::string &prefix, const std::string &suffix) {
     internal_assert(prefix.find("/") == string::npos &&
                     prefix.find("\\") == string::npos &&
                     suffix.find("/") == string::npos &&
                     suffix.find("\\") == string::npos);
->>>>>>> d9aa481b
     #ifdef _WIN32
     // Windows implementations of mkstemp() try to create the file in the root
     // directory, which is... problematic.
