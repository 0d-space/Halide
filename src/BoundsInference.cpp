#include "BoundsInference.h"
#include "IRMutator.h"
#include "Scope.h"
#include "Bounds.h"
#include "IROperator.h"
#include "Inline.h"

namespace Halide {
namespace Internal {

using std::string;
using std::vector;
using std::map;
using std::pair;
using std::set;

namespace {
class DependsOnBoundsInference : public IRVisitor {
    using IRVisitor::visit;

    void visit(const Variable *var) {
        if (ends_with(var->name, ".max") ||
            ends_with(var->name, ".min")) {
            result = true;
        }
    }

    void visit(const Call *op) {
        if (op->call_type == Call::Intrinsic &&
            (op->name == Call::extract_buffer_min ||
             op->name == Call::extract_buffer_max)) {
            result = true;
        } else {
            IRVisitor::visit(op);
        }
    }

public:
    bool result;
    DependsOnBoundsInference() : result(false) {}
};

bool depends_on_bounds_inference(Expr e) {
    DependsOnBoundsInference d;
    e.accept(&d);
    return d.result;
}


/** Compute the bounds of the value of some variable defined by an
 * inner let stmt or for loop. E.g. for the stmt:
 *
 *
 * for x from 0 to 10:
 *  let y = x + 2;
 *
 * bounds_of_inner_var(y) would return 2 to 12, and
 * bounds_of_inner_var(x) would return 0 to 10.
 */
class BoundsOfInnerVar : public IRVisitor {
public:
    Interval result;
    BoundsOfInnerVar(const string &v) : var(v) {}

private:
    string var;
    Scope<Interval> scope;

    using IRVisitor::visit;

    void visit(const LetStmt *op) {
        Interval in = bounds_of_expr_in_scope(op->value, scope);
        if (op->name == var) {
            result = in;
        } else {
            scope.push(op->name, in);
            op->body.accept(this);
            scope.pop(op->name);
        }
    }

    void visit(const For *op) {
        // At this stage of lowering, loop_min and loop_max
        // conveniently exist in scope.
        Interval in(Variable::make(Int(32), op->name + ".loop_min"),
                    Variable::make(Int(32), op->name + ".loop_max"));

        if (op->name == var) {
            result = in;
        } else {
            scope.push(op->name, in);
            op->body.accept(this);
            scope.pop(op->name);
        }
    }
};

Interval bounds_of_inner_var(string var, Stmt s) {
    BoundsOfInnerVar b(var);
    s.accept(&b);
    return b.result;
}

}

class BoundsInference : public IRMutator {
public:
    const vector<Function> &funcs;
    const FuncValueBounds &func_bounds;
    set<string> in_pipeline, inner_productions;
    Scope<int> in_stages;

    struct Stage {
        Function func;
        size_t stage; // 0 is the pure definition, 1 is the first update
        string name;
        vector<int> consumers;
        map<pair<string, int>, Box> bounds;
        vector<Expr> exprs;
        string stage_prefix;

        // Computed expressions on the left and right-hand sides
        void compute_exprs() {
            if (stage == 0) {
                exprs = func.values();
            } else {
                const UpdateDefinition &r = func.updates()[stage - 1];
                exprs = r.values;
                exprs.insert(exprs.end(), r.args.begin(), r.args.end());
            }
        }

        // Wrap a statement in let stmts defining the box
        Stmt define_bounds(Stmt s,
                           string producing_stage,
                           const Scope<int> &in_stages,
                           const set<string> &in_pipeline,
                           const set<string> inner_productions) {

            // Merge all the relevant boxes.
            Box b;

            for (const pair<pair<string, int>, Box> &i : bounds) {
                string func_name = i.first.first;
                string stage_name = func_name + ".s" + std::to_string(i.first.second);
                if (stage_name == producing_stage ||
                    inner_productions.count(func_name)) {
                    merge_boxes(b, i.second);
                }
            }

            internal_assert(b.empty() || b.size() == func.args().size());

            if (!b.empty()) {
                // Optimization: If a dimension is pure in every update
                // step of a func, then there exists a single bound for
                // that dimension, instead of one bound per stage. Let's
                // figure out what those dimensions are, and just have all
                // stages but the last use the bounds for the last stage.
                vector<bool> always_pure_dims(func.args().size(), true);
                for (UpdateDefinition i : func.updates()) {
                    for (size_t j = 0; j < always_pure_dims.size(); j++) {
                        const Variable *v = i.args[j].as<Variable>();
                        if (!v || v->name != func.args()[j]) {
                            always_pure_dims[j] = false;
                        }
                    }
                }

                if (stage < func.updates().size()) {
                    size_t stages = func.updates().size();
                    string last_stage = func.name() + ".s" + std::to_string(stages) + ".";
                    for (size_t i = 0; i < always_pure_dims.size(); i++) {
                        if (always_pure_dims[i]) {
                            const string &dim = func.args()[i];
                            Expr min = Variable::make(Int(32), last_stage + dim + ".min");
                            Expr max = Variable::make(Int(32), last_stage + dim + ".max");
                            b[i] = Interval(min, max);
                        }
                    }
                }
            }

            if (func.has_extern_definition()) {
                // After we define our bounds required, we need to
                // figure out what we're actually going to compute,
                // and what inputs we need. To do this we:

                // 1) Grab a handle on the bounds query results from one level up

                // 2) Run the bounds query to let it round up the output size.

                // 3) Shift the requested output box back inside of the
                // bounds query result from one loop level up (in case
                // it was rounded up)

                // 4) then run the bounds query again to get the input
                // sizes.

                // Because we're wrapping a stmt, this happens in reverse order.

                // 4)
                s = do_bounds_query(s, in_pipeline);

                // If we're at the outermost loop, we haven't made any
                // outer promises about what the bounds will be, so we
                // can bail out here.

                if (!in_pipeline.empty()) {
                    // 3)
                    string outer_query_name = func.name() + ".outer_bounds_query";
                    Expr outer_query = Variable::make(Handle(), outer_query_name);
                    string inner_query_name = func.name() + ".o0.bounds_query";
                    Expr inner_query = Variable::make(Handle(), inner_query_name);
                    for (int i = 0; i < func.dimensions(); i++) {
                        Expr outer_min = Call::make(Int(32), Call::extract_buffer_min,
                                                    {outer_query, i}, Call::Intrinsic);
                        Expr outer_max = Call::make(Int(32), Call::extract_buffer_max,
                                                    {outer_query, i}, Call::Intrinsic);

                        Expr inner_min = Call::make(Int(32), Call::extract_buffer_min,
                                                    {inner_query, i}, Call::Intrinsic);
                        Expr inner_max = Call::make(Int(32), Call::extract_buffer_max,
                                                    {inner_query, i}, Call::Intrinsic);
                        Expr inner_extent = inner_max - inner_min + 1;

                        // Push 'inner' inside of 'outer'
                        Expr shift = Min::make(0, outer_max - inner_max);
                        Expr new_min = inner_min + shift;
                        Expr new_max = inner_max + shift;

                        // Modify the region to be computed accordingly
                        s = LetStmt::make(func.name() + ".s0." + func.args()[i] + ".max", new_max, s);
                        s = LetStmt::make(func.name() + ".s0." + func.args()[i] + ".min", new_min, s);
                    }

                    // 2)
                    s = do_bounds_query(s, in_pipeline);

                    // 1)
                    s = LetStmt::make(func.name() + ".outer_bounds_query",
                                      Variable::make(Handle(), func.name() + ".o0.bounds_query"), s);
                }
            }

            if (in_pipeline.count(name) == 0) {
                // Inject any explicit bounds
                string prefix = name + ".s" + std::to_string(stage) + ".";
                for (size_t i = 0; i < func.schedule().bounds().size(); i++) {
                    const Bound &bound = func.schedule().bounds()[i];
                    string min_var = prefix + bound.var + ".min";
                    string max_var = prefix + bound.var + ".max";
                    Expr min_bound = bound.min;
                    Expr max_bound = (bound.min + bound.extent) - 1;
                    s = LetStmt::make(min_var, min_bound, s);
                    s = LetStmt::make(max_var, max_bound, s);

                    // Save the unbounded values to use in bounds-checking assertions
                    Expr min_required = Variable::make(Int(32), min_var);
                    Expr max_required = Variable::make(Int(32), max_var);
                    s = LetStmt::make(min_var + "_unbounded", min_required, s);
                    s = LetStmt::make(max_var + "_unbounded", max_required, s);
                }
            }

            for (size_t d = 0; d < b.size(); d++) {
                string arg = name + ".s" + std::to_string(stage) + "." + func.args()[d];

                if (b[d].min.same_as(b[d].max)) {
                    s = LetStmt::make(arg + ".min", Variable::make(Int(32), arg + ".max"), s);
                } else {
                    s = LetStmt::make(arg + ".min", b[d].min, s);
                }
                s = LetStmt::make(arg + ".max", b[d].max, s);
            }

            if (stage > 0) {
                const UpdateDefinition &r = func.updates()[stage - 1];
                if (r.domain.defined()) {
                    for (ReductionVariable i : r.domain.domain()) {
                        string arg = name + ".s" + std::to_string(stage) + "." + i.var;
                        s = LetStmt::make(arg + ".min", i.min, s);
                        s = LetStmt::make(arg + ".max", i.extent + i.min - 1, s);
                    }
                }
            }

            return s;
        }

        Stmt do_bounds_query(Stmt s, const set<string> &in_pipeline) {

            const string &extern_name = func.extern_function_name();
            const vector<ExternFuncArgument> &args = func.extern_arguments();

            vector<Expr> bounds_inference_args;

            vector<pair<string, Expr>> lets;

            // Iterate through all of the input args to the extern
            // function building a suitable argument list for the
            // extern function call.  We need a query buffer_t per
            // producer and a query buffer_t for the output

            Expr null_handle = Call::make(Handle(), Call::null_handle, vector<Expr>(), Call::Intrinsic);

            for (size_t j = 0; j < args.size(); j++) {
                if (args[j].is_expr()) {
                    bounds_inference_args.push_back(args[j].expr);
                } else if (args[j].is_func()) {
                    Function input(args[j].func);
                    for (int k = 0; k < input.outputs(); k++) {
                        string name = input.name() + ".o" + std::to_string(k) + ".bounds_query." + func.name();
                        Expr buf = Call::make(Handle(), Call::create_buffer_t,
                                              {null_handle, input.output_types()[k].bytes()},
                                              Call::Intrinsic);
                        lets.push_back(make_pair(name, buf));
                        bounds_inference_args.push_back(Variable::make(Handle(), name));
                    }
                } else if (args[j].is_image_param() || args[j].is_buffer()) {
                    Parameter p = args[j].image_param;
                    Buffer b = args[j].buffer;
                    string name = args[j].is_image_param() ? p.name() : b.name();

                    Expr in_buf = Variable::make(Handle(), name + ".buffer");

                    // Copy the input buffer into a query buffer to mutate.
                    string query_name = name + ".bounds_query." + func.name();
                    Expr query_buf = Call::make(Handle(), Call::copy_buffer_t, {in_buf}, Call::Intrinsic);
                    lets.push_back(make_pair(query_name, query_buf));
                    Expr buf = Variable::make(Handle(), query_name, b, p, ReductionDomain());
                    bounds_inference_args.push_back(buf);
                } else {
                    internal_error << "Bad ExternFuncArgument type";
                }
            }

            // Make the buffer_ts representing the output. They all
            // use the same size, but have differing types.
            for (int j = 0; j < func.outputs(); j++) {
                vector<Expr> output_buffer_t_args(2);
                output_buffer_t_args[0] = null_handle;
                output_buffer_t_args[1] = func.output_types()[j].bytes();
                for (size_t k = 0; k < func.args().size(); k++) {
                    const string &arg = func.args()[k];
                    string prefix = func.name() + ".s" + std::to_string(stage) + "." + arg;
                    Expr min = Variable::make(Int(32), prefix + ".min");
                    Expr max = Variable::make(Int(32), prefix + ".max");
                    output_buffer_t_args.push_back(min);
                    output_buffer_t_args.push_back(max + 1 - min);
                    output_buffer_t_args.push_back(0); // stride
                }

                Expr output_buffer_t = Call::make(Handle(), Call::create_buffer_t,
                                                  output_buffer_t_args, Call::Intrinsic);

                string buf_name = func.name() + ".o" + std::to_string(j) + ".bounds_query";
                bounds_inference_args.push_back(Variable::make(Handle(), buf_name));

                lets.push_back(make_pair(buf_name, output_buffer_t));
            }

            // Make the extern call
            Expr e = Call::make(Int(32), extern_name,
                                bounds_inference_args, Call::Extern);
            // Check if it succeeded
            string result_name = unique_name('t');
            Expr result = Variable::make(Int(32), result_name);
            Expr error = Call::make(Int(32), "halide_error_bounds_inference_call_failed",
                                    {extern_name, result}, Call::Extern);
            Stmt check = AssertStmt::make(EQ::make(result, 0), error);

            check = LetStmt::make(result_name, e, check);

            // Now inner code is free to extract the fields from the buffer_t
            s = Block::make(check, s);

            // Wrap in let stmts defining the args
            for (size_t i = 0; i < lets.size(); i++) {
                s = LetStmt::make(lets[i].first, lets[i].second, s);
            }

            return s;
        }

        // A scope giving the bounds for variables used by this stage
        void populate_scope(Scope<Interval> &result) {

            for (size_t d = 0; d < func.args().size(); d++) {
                string arg = name + ".s" + std::to_string(stage) + "." + func.args()[d];
                result.push(func.args()[d],
                            Interval(Variable::make(Int(32), arg + ".min"),
                                     Variable::make(Int(32), arg + ".max")));
            }
            if (stage > 0) {
                const UpdateDefinition &r = func.updates()[stage - 1];
                if (r.domain.defined()) {
                    const vector<ReductionVariable> &dom = r.domain.domain();
                    for (size_t i = 0; i < dom.size(); i++) {
                        const ReductionVariable &rvar = dom[i];
                        string arg = name + ".s" + std::to_string(stage) + "." + rvar.var;
                        result.push(rvar.var, Interval(Variable::make(Int(32), arg + ".min"),
                                                       Variable::make(Int(32), arg + ".max")));
                    }
                }
            }

            /*
            for (size_t i = 0; i < func.schedule().bounds.size(); i++) {
                const Bound &b = func.schedule().bounds[i];
                result.push(b.var, Interval(b.min, (b.min + b.extent) - 1));
            }
            */
        }

    };
    vector<Stage> stages;

    BoundsInference(const vector<Function> &f,
                    const vector<Function> &outputs,
                    const FuncValueBounds &fb) :
        funcs(f), func_bounds(fb) {
        internal_assert(!f.empty());

        // Compute the intrinsic relationships between the stages of
        // the functions.

        // Figure out which functions will be inlined away
        vector<bool> inlined(f.size());
        for (size_t i = 0; i < inlined.size(); i++) {
            if (i < f.size() - 1 &&
                f[i].schedule().compute_level().is_inline() &&
                f[i].is_pure()) {
                inlined[i] = true;
            } else {
                inlined[i] = false;
            }
        }

        // First lay out all the stages in their realization order.
        // The functions are already in topologically sorted order, so
        // this is straight-forward.
        for (size_t i = 0; i < f.size(); i++) {

            if (inlined[i]) continue;

            Stage s;
            s.func = f[i];
            s.stage = 0;
            s.name = s.func.name();
            s.compute_exprs();
            s.stage_prefix = s.name + ".s0.";
            stages.push_back(s);

            for (size_t j = 0; j < f[i].updates().size(); j++) {
                s.stage = (int)(j+1);
                s.stage_prefix = s.name + ".s" + std::to_string(s.stage) + ".";
                s.compute_exprs();
                stages.push_back(s);
            }

        }

        // Do any pure inlining (TODO: This is currently slow)
        for (size_t i = f.size(); i > 0; i--) {
            Function func = f[i-1];
            if (inlined[i-1]) {
                for (size_t j = 0; j < stages.size(); j++) {
                    Stage &s = stages[j];
                    for (size_t k = 0; k < s.exprs.size(); k++) {
                        s.exprs[k] = inline_function(s.exprs[k], func);
                    }
                }
            }
        }

        // Remove the inlined stages
        vector<Stage> new_stages;
        for (size_t i = 0; i < stages.size(); i++) {
            if (!stages[i].func.schedule().compute_level().is_inline() ||
                !stages[i].func.is_pure()) {
                new_stages.push_back(stages[i]);
            }
        }
        new_stages.swap(stages);

        // Dump the stages post-inlining for debugging
        /*
        debug(0) << "Bounds inference stages after inlining: \n";
        for (size_t i = 0; i < stages.size(); i++) {
            debug(0) << " " << i << ") " << stages[i].name << "\n";
        }
        */

        // Then compute relationships between them.
        for (size_t i = 0; i < stages.size(); i++) {

            Stage &consumer = stages[i];

            // Set up symbols representing the bounds over which this
            // stage will be computed.
            Scope<Interval> scope;
            consumer.populate_scope(scope);

            // Compute all the boxes of the producers this consumer
            // uses.
            map<string, Box> boxes;
            if (consumer.func.has_extern_definition()) {

                const vector<ExternFuncArgument> &args = consumer.func.extern_arguments();
                // Stage::define_bounds is going to compute a query
                // buffer_t per producer for bounds inference to
                // use. We just need to extract those values.
                for (size_t j = 0; j < args.size(); j++) {
                    if (args[j].is_func()) {
                        Function f(args[j].func);
                        string stage_name = f.name() + ".s" + std::to_string(f.updates().size());
                        Box b(f.dimensions());
                        for (int d = 0; d < f.dimensions(); d++) {
                            string buf_name = f.name() + ".o0.bounds_query." + consumer.name;
                            Expr buf = Variable::make(Handle(), buf_name);
                            Expr min = Call::make(Int(32), Call::extract_buffer_min,
                                                  {buf, d}, Call::Intrinsic);
                            Expr max = Call::make(Int(32), Call::extract_buffer_max,
                                                  {buf, d}, Call::Intrinsic);
                            b[d] = Interval(min, max);
                        }
                        merge_boxes(boxes[f.name()], b);
                    }
                }

            } else {
                const vector<Expr> &exprs = consumer.exprs;
                for (size_t j = 0; j < exprs.size(); j++) {
                    map<string, Box> new_boxes = boxes_required(exprs[j], scope, func_bounds);
                    for (const pair<string, Box> &i : new_boxes) {
                        merge_boxes(boxes[i.first], i.second);
                    }
                }
            }

            // Expand the bounds required of all the producers found.
            for (size_t j = 0; j < i; j++) {
                Stage &producer = stages[j];
                // A consumer depends on *all* stages of a producer, not just the last one.
                const Box &b = boxes[producer.func.name()];

                if (!b.empty()) {
                    // Check for unboundedness
                    for (size_t k = 0; k < b.size(); k++) {
                        if (!b[k].min.defined() || !b[k].max.defined()) {
                            std::ostringstream err;
                            if (consumer.stage == 0) {
                                err << "The pure definition ";
                            } else {
                                err << "Update definition number " << (consumer.stage-1);
                            }
                            err << " of Function " << consumer.name
                                << " calls function " << producer.name
                                << " in an unbounded way in dimension " << k << "\n";
                            user_error << err.str();
                        }
                    }

                    producer.bounds[make_pair(consumer.name, consumer.stage)] = b;
                    producer.consumers.push_back((int)i);
                }
            }
        }

<<<<<<< HEAD
        // The region required of the each output is expanded to include the size of the output buffer.
        for (Function output : outputs) {
            Box output_box;
            string buffer_name = output.name();
            if (output.outputs() > 1) {
                // Use the output size of the first output buffer
                buffer_name += ".0";
            }
            for (int d = 0; d < output.dimensions(); d++) {
                Expr min = Variable::make(Int(32), buffer_name + ".min." + int_to_string(d));
                Expr extent = Variable::make(Int(32), buffer_name + ".extent." + int_to_string(d));

                // Respect any output min and extent constraints
                Expr min_constraint = output.output_buffers()[0].min_constraint(d);
                Expr extent_constraint = output.output_buffers()[0].extent_constraint(d);
=======
        // The region required of the last function is expanded to include output size
        Function output = stages[stages.size()-1].func;
        Box output_box;
        string buffer_name = output.name();
        if (output.outputs() > 1) {
            // Use the output size of the first output buffer
            buffer_name += ".0";
        }
        for (int d = 0; d < output.dimensions(); d++) {
            Expr min = Variable::make(Int(32), buffer_name + ".min." + std::to_string(d));
            Expr extent = Variable::make(Int(32), buffer_name + ".extent." + std::to_string(d));
>>>>>>> bae8c395

                if (min_constraint.defined()) {
                    min = min_constraint;
                }
                if (extent_constraint.defined()) {
                    extent = extent_constraint;
                }

                output_box.push_back(Interval(min, (min + extent) - 1));
            }
            for (size_t i = 0; i < stages.size(); i++) {
                Stage &s = stages[i];
                if (!s.func.same_as(output)) continue;
                s.bounds[make_pair(s.name, s.stage)] = output_box;
            }
        }

        // Dump out the region required of each stage for debugging.
        /*
        for (size_t i = 0; i < stages.size(); i++) {
            debug(0) << "Region required of " << stages[i].name
                     << " stage " << stages[i].stage << ":\n";
            for (size_t j = 0; j < stages[i].bounds.size(); j++) {
                debug(0) << "  [" << simplify(stages[i].bounds[j].min) << ", " << simplify(stages[i].bounds[j].max) << "]\n";
            }
            debug(0) << " consumed by: ";
            for (size_t j = 0; j < stages[i].consumers.size(); j++) {
                debug(0) << stages[stages[i].consumers[j]].name << " ";
            }
            debug(0) << "\n";
        }
        */
    }

    using IRMutator::visit;

    void visit(const For *op) {
        set<string> old_inner_productions;
        inner_productions.swap(old_inner_productions);

        Stmt body = op->body;

        // Walk inside of any let statements that don't depend on
        // bounds inference results so that we don't needlessly
        // complicate our bounds expressions.
        vector<pair<string, Expr>> lets;
        while (const LetStmt *let = body.as<LetStmt>()) {
            if (depends_on_bounds_inference(let->value)) {
                break;
            }

            body = let->body;
            lets.push_back(make_pair(let->name, let->value));
        }

        // If there are no pipelines at this loop level, we can skip most of the work.
        bool no_pipelines = body.as<For>() != NULL;

        // Figure out which stage of which function we're producing
        int producing = -1;
        Function f;
        string stage_name;
        for (size_t i = 0; i < stages.size(); i++) {
            if (starts_with(op->name, stages[i].stage_prefix)) {
                producing = i;
                f = stages[i].func;
                stage_name = stages[i].name + ".s" + std::to_string(stages[i].stage);
                break;
            }
        }

        in_stages.push(stage_name, 0);

        // Figure out how much of it we're producing
        Box box;
        if (!no_pipelines && producing >= 0) {
            Scope<Interval> empty_scope;
            box = box_provided(body, stages[producing].name, empty_scope, func_bounds);
            internal_assert((int)box.size() == f.dimensions());
        }

        // Recurse.
        body = mutate(body);

        if (!no_pipelines) {

            // We only care about the bounds of a func if:
            // A) We're not already in a pipeline over that func AND
            // B.1) There's a production of this func somewhere inside this loop OR
            // B.2) We're downstream (a consumer) of a func for which we care about the bounds.
            vector<bool> bounds_needed(stages.size(), false);
            for (size_t i = 0; i < stages.size(); i++) {
                if (inner_productions.count(stages[i].name)) {
                    bounds_needed[i] = true;
                }

                if (in_pipeline.count(stages[i].name)) {
                    bounds_needed[i] = false;
                }

                if (bounds_needed[i]) {
                    for (size_t j = 0; j < stages[i].consumers.size(); j++) {
                        bounds_needed[stages[i].consumers[j]] = true;
                    }
                    body = stages[i].define_bounds(body, stage_name, in_stages, in_pipeline, inner_productions);
                }
            }

            // Finally, define the production bounds for the thing
            // we're producing.
            if (producing >= 0 && !inner_productions.empty()) {
                for (size_t i = 0; i < box.size(); i++) {
                    internal_assert(box[i].min.defined() && box[i].max.defined());
                    string var = stage_name + "." + f.args()[i];

                    if (box[i].max.same_as(box[i].min)) {
                        body = LetStmt::make(var + ".max", Variable::make(Int(32), var + ".min"), body);
                    } else {
                        body = LetStmt::make(var + ".max", box[i].max, body);
                    }

                    body = LetStmt::make(var + ".min", box[i].min, body);

                    // The following is also valid, but seems to not simplify as well
                    /*
                      string var = stage_name + "." + f.args()[i];
                      Interval in = bounds_of_inner_var(var, body);
                      if (!in.min.defined() || !in.max.defined()) continue;

                      if (in.max.same_as(in.min)) {
                          body = LetStmt::make(var + ".max", Variable::make(Int(32), var + ".min"), body);
                      } else {
                          body = LetStmt::make(var + ".max", in.max, body);
                      }

                      body = LetStmt::make(var + ".min", in.min, body);
                    */
                }
            }

            // And the current bounds on its reduction variables.
            if (producing >= 0 && stages[producing].stage > 0) {
                const Stage &s = stages[producing];
                const UpdateDefinition &r = s.func.updates()[s.stage - 1];
                if (r.domain.defined()) {
                    for (ReductionVariable d : r.domain.domain()) {
                        string var = s.stage_prefix + d.var;
                        Interval in = bounds_of_inner_var(var, body);
                        if (in.min.defined() && in.max.defined()) {
                            body = LetStmt::make(var + ".min", in.min, body);
                            body = LetStmt::make(var + ".max", in.max, body);
                        } else {
                            // If it's not found, we're already in the
                            // scope of the injected let. The let was
                            // probably lifted to an outer level.
                            Expr val = Variable::make(Int(32), var);
                            body = LetStmt::make(var + ".min", val, body);
                            body = LetStmt::make(var + ".max", val, body);
                        }
                    }
                }
            }

        }

        inner_productions.insert(old_inner_productions.begin(),
                                 old_inner_productions.end());

        // Rewrap the let statements
        for (size_t i = lets.size(); i > 0; i--) {
            body = LetStmt::make(lets[i-1].first, lets[i-1].second, body);
        }

        in_stages.pop(stage_name);

        stmt = For::make(op->name, op->min, op->extent, op->for_type, op->device_api, body);
    }

    void visit(const ProducerConsumer *p) {
        in_pipeline.insert(p->name);
        IRMutator::visit(p);
        in_pipeline.erase(p->name);
        inner_productions.insert(p->name);
    }

};



Stmt bounds_inference(Stmt s,
                      const vector<Function> &outputs,
                      const vector<string> &order,
                      const map<string, Function> &env,
                      const FuncValueBounds &func_bounds) {

    vector<Function> funcs(order.size());
    for (size_t i = 0; i < order.size(); i++) {
        funcs[i] = env.find(order[i])->second;
    }

    // Add an outermost bounds inference marker
    s = For::make("<outermost>", 0, 1, ForType::Serial, DeviceAPI::Parent, s);
    s = BoundsInference(funcs, outputs, func_bounds).mutate(s);
    return s.as<For>()->body;
}



}
}<|MERGE_RESOLUTION|>--- conflicted
+++ resolved
@@ -568,7 +568,6 @@
             }
         }
 
-<<<<<<< HEAD
         // The region required of the each output is expanded to include the size of the output buffer.
         for (Function output : outputs) {
             Box output_box;
@@ -578,25 +577,12 @@
                 buffer_name += ".0";
             }
             for (int d = 0; d < output.dimensions(); d++) {
-                Expr min = Variable::make(Int(32), buffer_name + ".min." + int_to_string(d));
-                Expr extent = Variable::make(Int(32), buffer_name + ".extent." + int_to_string(d));
+                Expr min = Variable::make(Int(32), buffer_name + ".min." + std::to_string(d));
+                Expr extent = Variable::make(Int(32), buffer_name + ".extent." + std::to_string(d));
 
                 // Respect any output min and extent constraints
                 Expr min_constraint = output.output_buffers()[0].min_constraint(d);
                 Expr extent_constraint = output.output_buffers()[0].extent_constraint(d);
-=======
-        // The region required of the last function is expanded to include output size
-        Function output = stages[stages.size()-1].func;
-        Box output_box;
-        string buffer_name = output.name();
-        if (output.outputs() > 1) {
-            // Use the output size of the first output buffer
-            buffer_name += ".0";
-        }
-        for (int d = 0; d < output.dimensions(); d++) {
-            Expr min = Variable::make(Int(32), buffer_name + ".min." + std::to_string(d));
-            Expr extent = Variable::make(Int(32), buffer_name + ".extent." + std::to_string(d));
->>>>>>> bae8c395
 
                 if (min_constraint.defined()) {
                     min = min_constraint;
