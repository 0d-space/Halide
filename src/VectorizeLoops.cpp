#include <algorithm>

#include "VectorizeLoops.h"
#include "IRMutator.h"
#include "Scope.h"
#include "IRPrinter.h"
#include "Deinterleave.h"
#include "Substitute.h"
#include "IROperator.h"

namespace Halide {
namespace Internal {

using std::string;
using std::vector;

class VectorizeLoops : public IRMutator {
    class VectorSubs : public IRMutator {
        string var;
        Expr replacement;
        Scope<Expr> scope;
        Scope<int> internal_allocations;

        bool scalarized;
        int scalar_lane;

        Expr widen(Expr e, int width) {
            if (e.type().width == width) {
                return e;
            } else if (e.type().width == 1) {
                return Broadcast::make(e, width);
            } else {
                internal_error << "Mismatched vector widths in VectorSubs\n";
            }
            return Expr();
        }

        using IRMutator::visit;

        virtual void visit(const Cast *op) {
            Expr value = mutate(op->value);
            if (value.same_as(op->value)) {
                expr = op;
            } else {
                Type t = op->type.vector_of(value.type().width);
                expr = Cast::make(t, value);
            }
        }

        virtual void visit(const Variable *op) {
            if (op->name == var) {
                expr = replacement;
            } else if (scope.contains(op->name)) {
                // The type of a var may have changed. E.g. if
                // we're vectorizing across x we need to know the
                // type of y has changed in the following example:
                // let y = x + 1 in y*3
                expr = Variable::make(scope.get(op->name).type(), op->name);
            } else {
                expr = op;
            }

            if (scalarized) {
                // When we're scalarized, we were supposed to hide all
                // the vector vars in scope.
                internal_assert(expr.type().is_scalar());
            }
        }

        template<typename T>
        void mutate_binary_operator(const T *op) {
            Expr a = mutate(op->a), b = mutate(op->b);
            if (a.same_as(op->a) && b.same_as(op->b)) {
                expr = op;
            } else {
                int w = std::max(a.type().width, b.type().width);
                expr = T::make(widen(a, w), widen(b, w));
            }
        }

        void visit(const Add *op) {mutate_binary_operator(op);}
        void visit(const Sub *op) {mutate_binary_operator(op);}
        void visit(const Mul *op) {mutate_binary_operator(op);}
        void visit(const Div *op) {mutate_binary_operator(op);}
        void visit(const Mod *op) {mutate_binary_operator(op);}
        void visit(const Min *op) {mutate_binary_operator(op);}
        void visit(const Max *op) {mutate_binary_operator(op);}
        void visit(const EQ *op)  {mutate_binary_operator(op);}
        void visit(const NE *op)  {mutate_binary_operator(op);}
        void visit(const LT *op)  {mutate_binary_operator(op);}
        void visit(const LE *op)  {mutate_binary_operator(op);}
        void visit(const GT *op)  {mutate_binary_operator(op);}
        void visit(const GE *op)  {mutate_binary_operator(op);}
        void visit(const And *op) {mutate_binary_operator(op);}
        void visit(const Or *op)  {mutate_binary_operator(op);}

        void visit(const Select *op) {
            Expr condition = mutate(op->condition);
            Expr true_value = mutate(op->true_value);
            Expr false_value = mutate(op->false_value);
            if (condition.same_as(op->condition) &&
                true_value.same_as(op->true_value) &&
                false_value.same_as(op->false_value)) {
                expr = op;
            } else {
                int width = std::max(true_value.type().width, false_value.type().width);
                width = std::max(width, condition.type().width);
                // Widen the true and false values, but we don't have to widen the condition
                true_value = widen(true_value, width);
                false_value = widen(false_value, width);
                expr = Select::make(condition, true_value, false_value);
            }
        }

        void visit(const Load *op) {
            if (op->index.size() == 1) {
                Expr index = mutate(op->index[0]);

                // Internal allocations always get vectorized.
                if (internal_allocations.contains(op->name)) {
                    int width = replacement.type().width;
                    if (index.type().is_scalar()) {
                        if (scalarized) {
                            index = Add::make(Mul::make(index, width), scalar_lane);
                        } else {
                            index = Ramp::make(Mul::make(index, width), 1, width);
                        }
                    } else {
                        assert(!scalarized);
                        index = Mul::make(index, Broadcast::make(width, width));
                        index = Add::make(index, Ramp::make(0, 1, width));
                    }
<<<<<<< HEAD
=======
                } else {
                    internal_assert(!scalarized);
                    index = Mul::make(index, Broadcast::make(width, width));
                    index = Add::make(index, Ramp::make(0, 1, width));
                }
            }

>>>>>>> 525176e0

                    if (index.same_as(op->index[0])) {
                        expr = op;
                    } else {
                        int w = index.type().width;
                        expr = Load::make(op->type.vector_of(w), op->name, index, op->image, op->param);
                    }
                }
            } else {
                vector<Expr> index(op->index.size());
                bool changed = false;
                int max_width = 0;
                for (size_t i = 0; i < op->index.size(); i++) {
                    Expr oldidx = op->index[i];
                    Expr newidx = mutate(oldidx);

                    if (!newidx.same_as(oldidx)) changed = true;
                    index[i] = newidx;
                    max_width = std::max(newidx.type().width, max_width);
                }

                if (!changed) {
                    expr = op;
                } else {
                    // TODO(dheck): Do this here or later during codegen?
                    // // Widen the indices to have the same width as the max width found
                    // for (size_t i = 0; i < new_index.size(); i++) {
                    //     new_index[i] = widen(new_index[i], max_width);
                    // }
                    expr = Load::make(op->type.vector_of(max_width), op->name, index,
                                      op->image, op->param);
                }
            }
        }

        void visit(const Call *op) {
            vector<Expr> new_args(op->args.size());
            bool changed = false;

            // Mutate the args
            int max_width = 0;
            for (size_t i = 0; i < op->args.size(); i++) {
                Expr old_arg = op->args[i];
                Expr new_arg = mutate(old_arg);
                if (!new_arg.same_as(old_arg)) changed = true;
                new_args[i] = new_arg;
                max_width = std::max(new_arg.type().width, max_width);
            }

            if (!changed) {
                expr = op;
            } else {
                // Widen the args to have the same width as the max width found
                for (size_t i = 0; i < new_args.size(); i++) {
                    new_args[i] = widen(new_args[i], max_width);
                }
                expr = Call::make(op->type.vector_of(max_width), op->name, new_args,
                                  op->call_type, op->func, op->value_index, op->image, op->param);
            }
        }

        void visit(const Let *op) {
            Expr value = mutate(op->value);
            if (value.type().is_vector()) {
                scope.push(op->name, value);
            }

            Expr body = mutate(op->body);

            if (value.type().is_vector()) {
                scope.pop(op->name);
            }

            if (value.same_as(op->value) && body.same_as(op->body)) {
                expr = op;
            } else {
                expr = Let::make(op->name, value, body);
            }
        }

        void visit(const LetStmt *op) {
            Expr value = mutate(op->value);
            if (value.type().is_vector()) {
                scope.push(op->name, value);
            }

            Stmt body = mutate(op->body);

            if (value.type().is_vector()) {
                scope.pop(op->name);
            }

            if (value.same_as(op->value) && body.same_as(op->body)) {
                stmt = op;
            } else {
                stmt = LetStmt::make(op->name, value, body);
            }
        }

        void visit(const Provide *op) {
            vector<Expr> new_args(op->args.size());
            vector<Expr> new_values(op->values.size());
            bool changed = false;

            // Mutate the args
            int max_width = 0;
            for (size_t i = 0; i < op->args.size(); i++) {
                Expr old_arg = op->args[i];
                Expr new_arg = mutate(old_arg);
                if (!new_arg.same_as(old_arg)) changed = true;
                new_args[i] = new_arg;
                max_width = std::max(new_arg.type().width, max_width);
            }

            for (size_t i = 0; i < op->args.size(); i++) {
                Expr old_value = op->values[i];
                Expr new_value = mutate(old_value);
                if (!new_value.same_as(old_value)) changed = true;
                new_values[i] = new_value;
                max_width = std::max(new_value.type().width, max_width);
            }

            if (!changed) {
                stmt = op;
            } else {
                // Widen the args to have the same width as the max width found
                for (size_t i = 0; i < new_args.size(); i++) {
                    new_args[i] = widen(new_args[i], max_width);
                }
                for (size_t i = 0; i < new_values.size(); i++) {
                    new_values[i] = widen(new_values[i], max_width);
                }
                stmt = Provide::make(op->name, new_values, new_args);
            }
        }

        void visit(const Store *op) {
            Expr value = mutate(op->value);
            if (op->index.size() == 1) {
                Expr index = mutate(op->index[0]);
                // Internal allocations always get vectorized.
                if (internal_allocations.contains(op->name)) {
                    int width = replacement.type().width;
                    if (index.type().is_scalar()) {
                        if (scalarized) {
                            index = Add::make(Mul::make(index, width), scalar_lane);
                        } else {
                            index = Ramp::make(Mul::make(index, width), 1, width);
                        }
                    } else {
                        assert(!scalarized);
                        index = Mul::make(index, Broadcast::make(width, width));
                        index = Add::make(index, Ramp::make(0, 1, width));
                    }
<<<<<<< HEAD
=======
                } else {
                    internal_assert(!scalarized);
                    index = Mul::make(index, Broadcast::make(width, width));
                    index = Add::make(index, Ramp::make(0, 1, width));
>>>>>>> 525176e0
                }

                if (value.same_as(op->value) && index.same_as(op->index[0])) {
                    stmt = op;
                } else {
                    int width = std::max(value.type().width, index.type().width);
                    stmt = Store::make(op->name, widen(value, width), widen(index, width));
                }
            } else {
                vector<Expr> index(op->index.size());
                bool changed = false;
                int max_width = 0;
                for (size_t i = 0; i < op->index.size(); i++) {
                    Expr oldidx = op->index[i];
                    Expr newidx = mutate(oldidx);
                    if (!newidx.same_as(oldidx)) changed = true;
                    index[i] = newidx;
                    max_width = std::max(newidx.type().width, max_width);
                }
                if (value.same_as(op->value) && !changed) {
                    stmt = op;
                } else {
                    int width = std::max(value.type().width, max_width);
                    stmt = Store::make(op->name, widen(value, width), index);
                }
            }
        }

        void visit(const AssertStmt *op) {
            stmt = scalarize(op);
        }

        void visit(const IfThenElse *op) {
            Expr cond = mutate(op->condition);
            int width = cond.type().width;
            debug(3) << "Vectorizing over " << var << "\n"
                     << "Old: " << op->condition << "\n"
                     << "New: " << cond << "\n";
            if (width > 1) {
                // It's an if statement on a vector of
                // conditions. We'll have to scalarize and make
                // multiple copies of the if statement.
                debug(3) << "Scalarizing if then else\n";
                stmt = scalarize(op);
            } else {
                // It's an if statement on a scalar, we're ok to vectorize the innards.
                debug(3) << "Not scalarizing if then else\n";
                Stmt then_case = mutate(op->then_case);
                Stmt else_case = mutate(op->else_case);
                if (cond.same_as(op->condition) &&
                    then_case.same_as(op->then_case) &&
                    else_case.same_as(op->else_case)) {
                    stmt = op;
                } else {
                    stmt = IfThenElse::make(cond, then_case, else_case);
                }
            }
        }

        void visit(const For *op) {
            For::ForType for_type = op->for_type;
            if (for_type == For::Vectorized) {
                std::cerr << "Warning: Encountered vector for loop over " << op->name
                          << " inside vector for loop over " << var << "."
                          << " Ignoring the vectorize directive for the inner for loop.\n";
                for_type = For::Serial;
            }

            Expr min = mutate(op->min);
            Expr extent = mutate(op->extent);
            user_assert(extent.type().is_scalar())
                << "Can't vectorize a for loop with an extent that varies per vector "
                << "lane. This is probably caused by scheduling something inside a "
                << "vectorized dimension.";

            if (min.type().is_vector()) {
                // for (x from vector_min to scalar_extent)
                // becomes
                // for (x.scalar from 0 to scalar_extent) {
                //   let x = vector_min + broadcast(scalar_extent)
                // }
                Expr var = Variable::make(Int(32), op->name + ".scalar");
                Expr value = Add::make(min, Broadcast::make(var, min.type().width));
                scope.push(op->name, value);
                Stmt body = mutate(op->body);
                scope.pop(op->name);
                body = LetStmt::make(op->name, value, body);
                Stmt transformed = For::make(op->name + ".scalar", 0, extent, for_type, body);
                stmt = transformed;
                return;
            }

            Stmt body = mutate(op->body);

            if (min.same_as(op->min) &&
                extent.same_as(op->extent) &&
                body.same_as(op->body) &&
                for_type == op->for_type) {
                stmt = op;
            } else {
                stmt = For::make(op->name, min, extent, for_type, body);
            }
        }

        void visit(const Allocate *op) {
            std::vector<Expr> new_extents;

            // The new expanded dimension is innermost.
            new_extents.push_back(replacement.type().width);

            for (size_t i = 0; i < op->extents.size(); i++) {
                new_extents.push_back(mutate(op->extents[i]));
                // Only support scalar sizes for now. For vector sizes, we
                // would need to take the horizontal max to convert to a
                // scalar size.
                user_assert(new_extents[i].type().is_scalar())
                    << "Cannot vectorize an allocation with a varying size per vector lane.\n";
            }

            // Rewrite loads and stores to this allocation like so (this works for scalars and vectors):
            // foo[x] -> foo[x*width + ramp(0, 1, width)]
            internal_allocations.push(op->name, 0);
            Stmt body = mutate(op->body);
            internal_allocations.pop(op->name);
            stmt = Allocate::make(op->name, op->type, new_extents, body);
        }

        Stmt scalarize(Stmt s) {
            Stmt result;
            int width = replacement.type().width;
            Expr old_replacement = replacement;
            internal_assert(!scalarized);
            scalarized = true;

            for (int i = 0; i < width; i++) {
                // Replace the var with a scalar version in the appropriate lane.
                replacement = extract_lane(old_replacement, i);
                scalar_lane = i;

                Stmt new_stmt = s;

                // Hide all the vectors in scope with a scalar version
                // in the appropriate lane.
                for (Scope<Expr>::iterator iter = scope.begin(); iter != scope.end(); ++iter) {
                    string name = iter.name() + ".lane." + int_to_string(i);
                    Expr lane = extract_lane(iter.value(), i);
                    new_stmt = substitute(iter.name(), Variable::make(lane.type(), name), new_stmt);
                    new_stmt = LetStmt::make(name, lane, new_stmt);
                }

                // Should only serve to rewrite access to internal allocations:
                // foo[x] -> foo[x * width + i]
                new_stmt = mutate(new_stmt);

                if (i == 0) {
                    result = new_stmt;
                } else {
                    result = Block::make(result, new_stmt);
                }
            }

            replacement = old_replacement;
            scalarized = false;

            return result;
        }

    public:
        VectorSubs(string v, Expr r) : var(v), replacement(r),
                                       scalarized(false), scalar_lane(0) {
        }
    };

    using IRMutator::visit;

    void visit(const For *for_loop) {
        if (for_loop->for_type == For::Vectorized) {
            const IntImm *extent = for_loop->extent.as<IntImm>();
            if (!extent || extent->value <= 1) {
                user_error << "Loop over " << for_loop->name
                           << " has extent " << for_loop->extent
                           << ". Can only vectorize loops over a "
                           << "constant extent > 1\n";
            }

            // Replace the var with a ramp within the body
            Expr for_var = Variable::make(Int(32), for_loop->name);
            Expr replacement = Ramp::make(for_var, 1, extent->value);
            Stmt body = VectorSubs(for_loop->name, replacement).mutate(for_loop->body);

            // The for loop becomes a simple let statement
            stmt = LetStmt::make(for_loop->name, for_loop->min, body);

        } else {
            IRMutator::visit(for_loop);
        }
    }

};

Stmt vectorize_loops(Stmt s) {
    return VectorizeLoops().mutate(s);
}

}
}<|MERGE_RESOLUTION|>--- conflicted
+++ resolved
@@ -126,20 +126,10 @@
                             index = Ramp::make(Mul::make(index, width), 1, width);
                         }
                     } else {
-                        assert(!scalarized);
+                        internal_assert(!scalarized);
                         index = Mul::make(index, Broadcast::make(width, width));
                         index = Add::make(index, Ramp::make(0, 1, width));
                     }
-<<<<<<< HEAD
-=======
-                } else {
-                    internal_assert(!scalarized);
-                    index = Mul::make(index, Broadcast::make(width, width));
-                    index = Add::make(index, Ramp::make(0, 1, width));
-                }
-            }
-
->>>>>>> 525176e0
 
                     if (index.same_as(op->index[0])) {
                         expr = op;
@@ -290,17 +280,10 @@
                             index = Ramp::make(Mul::make(index, width), 1, width);
                         }
                     } else {
-                        assert(!scalarized);
+                        internal_assert(!scalarized);
                         index = Mul::make(index, Broadcast::make(width, width));
                         index = Add::make(index, Ramp::make(0, 1, width));
                     }
-<<<<<<< HEAD
-=======
-                } else {
-                    internal_assert(!scalarized);
-                    index = Mul::make(index, Broadcast::make(width, width));
-                    index = Add::make(index, Ramp::make(0, 1, width));
->>>>>>> 525176e0
                 }
 
                 if (value.same_as(op->value) && index.same_as(op->index[0])) {
