--- conflicted
+++ resolved
@@ -499,13 +499,10 @@
         slice_vector,
         call_cached_indirect_function,
         signed_integer_overflow,
-<<<<<<< HEAD
-        indeterminate_expression;
-=======
+        indeterminate_expression,
         bool_to_mask,
         cast_mask,
         select_mask;
->>>>>>> fcbcc48a
 
     // If it's a call to another halide function, this call node holds
     // onto a pointer to that function for the purposes of reference
