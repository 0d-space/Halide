#ifndef HALIDE_IR_H
#define HALIDE_IR_H

/** \file
 * Subtypes for Halide expressions (\ref Halide::Expr) and statements (\ref Halide::Internal::Stmt)
 */

#include <string>
#include <vector>

#include "Debug.h"
#include "Error.h"
#include "Expr.h"
#include "Function.h"
#include "IntrusivePtr.h"
#include "Parameter.h"
#include "Type.h"
#include "Util.h"
#include "runtime/HalideBuffer.h"

namespace Halide {
namespace Internal {

/** The actual IR nodes begin here. Remember that all the Expr
 * nodes also have a public "type" property */

/** Cast a node from one type to another. Can't change vector widths. */
struct Cast : public ExprNode<Cast> {
    Expr value;

    EXPORT static Expr make(Type t, Expr v);

    static const IRNodeType _type_info = IRNodeType::Cast;
};

/** The sum of two expressions */
struct Add : public ExprNode<Add> {
    Expr a, b;

    EXPORT static Expr make(Expr a, Expr b);

    static const IRNodeType _type_info = IRNodeType::Add;
};

/** The difference of two expressions */
struct Sub : public ExprNode<Sub> {
    Expr a, b;

    EXPORT static Expr make(Expr a, Expr b);

    static const IRNodeType _type_info = IRNodeType::Sub;
};

/** The product of two expressions */
struct Mul : public ExprNode<Mul> {
    Expr a, b;

    EXPORT static Expr make(Expr a, Expr b);

    static const IRNodeType _type_info = IRNodeType::Mul;
};

/** The ratio of two expressions */
struct Div : public ExprNode<Div> {
    Expr a, b;

    EXPORT static Expr make(Expr a, Expr b);

    static const IRNodeType _type_info = IRNodeType::Div;
};

/** The remainder of a / b. Mostly equivalent to '%' in C, except that
 * the result here is always positive. For floats, this is equivalent
 * to calling fmod. */
struct Mod : public ExprNode<Mod> {
    Expr a, b;

    EXPORT static Expr make(Expr a, Expr b);

    static const IRNodeType _type_info = IRNodeType::Mod;
};

/** The lesser of two values. */
struct Min : public ExprNode<Min> {
    Expr a, b;

    EXPORT static Expr make(Expr a, Expr b);

    static const IRNodeType _type_info = IRNodeType::Min;
};

/** The greater of two values */
struct Max : public ExprNode<Max> {
    Expr a, b;

    EXPORT static Expr make(Expr a, Expr b);

    static const IRNodeType _type_info = IRNodeType::Max;
};

/** Is the first expression equal to the second */
struct EQ : public ExprNode<EQ> {
    Expr a, b;

    EXPORT static Expr make(Expr a, Expr b);

    static const IRNodeType _type_info = IRNodeType::EQ;
};

/** Is the first expression not equal to the second */
struct NE : public ExprNode<NE> {
    Expr a, b;

    EXPORT static Expr make(Expr a, Expr b);

    static const IRNodeType _type_info = IRNodeType::NE;
};

/** Is the first expression less than the second. */
struct LT : public ExprNode<LT> {
    Expr a, b;

    EXPORT static Expr make(Expr a, Expr b);

    static const IRNodeType _type_info = IRNodeType::LT;
};

/** Is the first expression less than or equal to the second. */
struct LE : public ExprNode<LE> {
    Expr a, b;

    EXPORT static Expr make(Expr a, Expr b);

    static const IRNodeType _type_info = IRNodeType::LE;
};

/** Is the first expression greater than the second. */
struct GT : public ExprNode<GT> {
    Expr a, b;

    EXPORT static Expr make(Expr a, Expr b);

    static const IRNodeType _type_info = IRNodeType::GT;
};

/** Is the first expression greater than or equal to the second. */
struct GE : public ExprNode<GE> {
    Expr a, b;

    EXPORT static Expr make(Expr a, Expr b);

    static const IRNodeType _type_info = IRNodeType::GE;
};

/** Logical and - are both expressions true */
struct And : public ExprNode<And> {
    Expr a, b;

    EXPORT static Expr make(Expr a, Expr b);

    static const IRNodeType _type_info = IRNodeType::And;
};

/** Logical or - is at least one of the expression true */
struct Or : public ExprNode<Or> {
    Expr a, b;

    EXPORT static Expr make(Expr a, Expr b);

    static const IRNodeType _type_info = IRNodeType::Or;
};

/** Logical not - true if the expression false */
struct Not : public ExprNode<Not> {
    Expr a;

    EXPORT static Expr make(Expr a);

    static const IRNodeType _type_info = IRNodeType::Not;
};

/** A ternary operator. Evalutes 'true_value' and 'false_value',
 * then selects between them based on 'condition'. Equivalent to
 * the ternary operator in C. */
struct Select : public ExprNode<Select> {
    Expr condition, true_value, false_value;

    EXPORT static Expr make(Expr condition, Expr true_value, Expr false_value);

    static const IRNodeType _type_info = IRNodeType::Select;
};

/** Load a value from a named buffer. The buffer is treated as an
 * array of the 'type' of this Load node. That is, the buffer has
 * no inherent type. */
struct Load : public ExprNode<Load> {
    std::string name;

    Expr index;

    // If it's a load from an image argument or compiled-in constant
    // image, this will point to that
    Buffer<> image;

    // If it's a load from an image parameter, this points to that
    Parameter param;

    EXPORT static Expr make(Type type, std::string name, Expr index, Buffer<> image, Parameter param);

    static const IRNodeType _type_info = IRNodeType::Load;
};

/** A linear ramp vector node. This is vector with 'lanes' elements,
 * where element i is 'base' + i*'stride'. This is a convenient way to
 * pass around vectors without busting them up into individual
 * elements. E.g. a dense vector load from a buffer can use a ramp
 * node with stride 1 as the index. */
struct Ramp : public ExprNode<Ramp> {
    Expr base, stride;
    int lanes;

    EXPORT static Expr make(Expr base, Expr stride, int lanes);

    static const IRNodeType _type_info = IRNodeType::Ramp;
};

/** A vector with 'lanes' elements, in which every element is
 * 'value'. This is a special case of the ramp node above, in which
 * the stride is zero. */
struct Broadcast : public ExprNode<Broadcast> {
    Expr value;
    int lanes;

    EXPORT static Expr make(Expr value, int lanes);

    static const IRNodeType _type_info = IRNodeType::Broadcast;
};

/** A let expression, like you might find in a functional
 * language. Within the expression \ref Let::body, instances of the Var
 * node \ref Let::name refer to \ref Let::value. */
struct Let : public ExprNode<Let> {
    std::string name;
    Expr value, body;

    EXPORT static Expr make(std::string name, Expr value, Expr body);

    static const IRNodeType _type_info = IRNodeType::Let;
};

/** The statement form of a let node. Within the statement 'body',
 * instances of the Var named 'name' refer to 'value' */
struct LetStmt : public StmtNode<LetStmt> {
    std::string name;
    Expr value;
    Stmt body;

    EXPORT static Stmt make(std::string name, Expr value, Stmt body);

    static const IRNodeType _type_info = IRNodeType::LetStmt;
};

/** If the 'condition' is false, then evaluate and return the message,
 * which should be a call to an error function. */
struct AssertStmt : public StmtNode<AssertStmt> {
    // if condition then val else error out with message
    Expr condition;
    Expr message;

    EXPORT static Stmt make(Expr condition, Expr message);

    static const IRNodeType _type_info = IRNodeType::AssertStmt;
};

/** This node is a helpful annotation to do with permissions. If 'is_produce' is
 * set to true, this represents a producer node which may also contain updates;
 * otherwise, this represents a consumer node. If the producer node contains
 * updates, the body of the node will be a block of 'produce' and 'update'
 * in that order. In a producer node, the access is read-write only (or write
 * only if it doesn't have updates). In a consumer node, the access is read-only.
 * None of this is actually enforced, the node is purely for informative purposes
 * to help out our analysis during lowering. For every unique ProducerConsumer,
 * there is an associated Realize node with the same name that creates the buffer
 * being read from or written to in the body of the ProducerConsumer.
 */
struct ProducerConsumer : public StmtNode<ProducerConsumer> {
    std::string name;
    bool is_producer;
    Stmt body;

    EXPORT static Stmt make(std::string name, bool is_producer, Stmt body);

    EXPORT static Stmt make_produce(std::string name, Stmt body);
    EXPORT static Stmt make_consume(std::string name, Stmt body);

    static const IRNodeType _type_info = IRNodeType::ProducerConsumer;
};

/** Store a 'value' to the buffer called 'name' at a given
 * 'index'. The buffer is interpreted as an array of the same type as
 * 'value'. */
struct Store : public StmtNode<Store> {
    std::string name;
    Expr value, index;
    // If it's a store to an output buffer, then this parameter points to it.
    Parameter param;

    EXPORT static Stmt make(std::string name, Expr value, Expr index, Parameter param);

    static const IRNodeType _type_info = IRNodeType::Store;
};

/** This defines the value of a function at a multi-dimensional
 * location. You should think of it as a store to a
 * multi-dimensional array. It gets lowered to a conventional
 * Store node. */
struct Provide : public StmtNode<Provide> {
    std::string name;
    std::vector<Expr> values;
    std::vector<Expr> args;

    EXPORT static Stmt make(std::string name, const std::vector<Expr> &values, const std::vector<Expr> &args);

    static const IRNodeType _type_info = IRNodeType::Provide;
};

/** Allocate a scratch area called with the given name, type, and
 * size. The buffer lives for at most the duration of the body
 * statement, within which it is freed. It is an error for an allocate
 * node not to contain a free node of the same buffer. Allocation only
 * occurs if the condition evaluates to true. */
struct Allocate : public StmtNode<Allocate> {
    std::string name;
    Type type;
    std::vector<Expr> extents;
    Expr condition;

    // These override the code generator dependent malloc and free
    // equivalents if provided. If the new_expr succeeds, that is it
    // returns non-nullptr, the function named be free_function is
    // guaranteed to be called. The free function signature must match
    // that of the code generator dependent free (typically
    // halide_free). If free_function is left empty, code generator
    // default will be called.
    Expr new_expr;
    std::string free_function;
    Stmt body;

    EXPORT static Stmt make(std::string name, Type type, const std::vector<Expr> &extents,
                            Expr condition, Stmt body,
                            Expr new_expr = Expr(), std::string free_function = std::string());

    /** A routine to check if the extents are all constants, and if so verify
     * the total size is less than 2^31 - 1. If the result is constant, but
     * overflows, this routine asserts. This returns 0 if the extents are
     * not all constants; otherwise, it returns the total constant allocation
     * size. */
    EXPORT static int32_t constant_allocation_size(const std::vector<Expr> &extents, const std::string &name);
    EXPORT int32_t constant_allocation_size() const;

    static const IRNodeType _type_info = IRNodeType::Allocate;
};

/** Free the resources associated with the given buffer. */
struct Free : public StmtNode<Free> {
    std::string name;

    EXPORT static Stmt make(std::string name);

    static const IRNodeType _type_info = IRNodeType::Free;
};

/** A single-dimensional span. Includes all numbers between min and
 * (min + extent - 1) */
struct Range {
    Expr min, extent;
    Range() {}
    Range(Expr min, Expr extent) : min(min), extent(extent) {
        internal_assert(min.type() == extent.type()) << "Region min and extent must have same type\n";
    }
};

/** A multi-dimensional box. The outer product of the elements */
typedef std::vector<Range> Region;

/** Allocate a multi-dimensional buffer of the given type and
 * size. Create some scratch memory that will back the function 'name'
 * over the range specified in 'bounds'. The bounds are a vector of
 * (min, extent) pairs for each dimension. Allocation only occurs if
 * the condition evaluates to true. */
struct Realize : public StmtNode<Realize> {
    std::string name;
    std::vector<Type> types;
    Region bounds;
    Expr condition;
    Stmt body;

    EXPORT static Stmt make(const std::string &name, const std::vector<Type> &types, const Region &bounds, Expr condition, Stmt body);

    static const IRNodeType _type_info = IRNodeType::Realize;

};

/** A sequence of statements to be executed in-order. 'rest' may be
 * undefined. Used rest.defined() to find out. */
struct Block : public StmtNode<Block> {
    Stmt first, rest;

    EXPORT static Stmt make(Stmt first, Stmt rest);
    EXPORT static Stmt make(const std::vector<Stmt> &stmts);

    static const IRNodeType _type_info = IRNodeType::Block;
};

/** An if-then-else block. 'else' may be undefined. */
struct IfThenElse : public StmtNode<IfThenElse> {
    Expr condition;
    Stmt then_case, else_case;

    EXPORT static Stmt make(Expr condition, Stmt then_case, Stmt else_case = Stmt());

    static const IRNodeType _type_info = IRNodeType::IfThenElse;
};

/** Evaluate and discard an expression, presumably because it has some side-effect. */
struct Evaluate : public StmtNode<Evaluate> {
    Expr value;

    EXPORT static Stmt make(Expr v);

    static const IRNodeType _type_info = IRNodeType::Evaluate;
};

/** A function call. This can represent a call to some extern function
 * (like sin), but it's also our multi-dimensional version of a Load,
 * so it can be a load from an input image, or a call to another
 * halide function. These two types of call nodes don't survive all
 * the way down to code generation - the lowering process converts
 * them to Load nodes. */
struct Call : public ExprNode<Call> {
    std::string name;
    std::vector<Expr> args;
    typedef enum {Image,        //< A load from an input image
                  Extern,       //< A call to an external C-ABI function, possibly with side-effects
                  ExternCPlusPlus, //< A call to an external C-ABI function, possibly with side-effects
                  PureExtern,   //< A call to a guaranteed-side-effect-free external function
                  Halide,       //< A call to a Func
                  Intrinsic,    //< A possibly-side-effecty compiler intrinsic, which has special handling during codegen
                  PureIntrinsic //< A side-effect-free version of the above.
    } CallType;
    CallType call_type;

    // Halide uses calls internally to represent certain operations
    // (instead of IR nodes). These are matched by name. Note that
    // these are deliberately char* (rather than std::string) so that
    // they can be referenced at static-initialization time without
    // risking ambiguous initalization order; we use a typedef to simplify
    // declaration.
    typedef const char* const ConstString;
    EXPORT static ConstString debug_to_file,
        reinterpret,
        bitwise_and,
        bitwise_not,
        bitwise_xor,
        bitwise_or,
        shift_left,
        shift_right,
        abs,
        absd,
        rewrite_buffer,
        random,
        lerp,
        popcount,
        count_leading_zeros,
        count_trailing_zeros,
        undef,
        address_of,
        return_second,
        if_then_else,
        glsl_texture_load,
        glsl_texture_store,
        glsl_varying,
        image_load,
        image_store,
        make_struct,
        stringify,
        memoize_expr,
        alloca,
        copy_memory,
        likely,
        likely_if_innermost,
        register_destructor,
        div_round_to_zero,
        mod_round_to_zero,
        call_cached_indirect_function,
        prefetch,
        prefetch_2d,
        signed_integer_overflow,
        predicated_store,
        predicated_load,
        indeterminate_expression,
        bool_to_mask,
        cast_mask,
        select_mask;

    // We also declare some symbolic names for some of the runtime
    // functions that we want to construct Call nodes to here to avoid
    // magic string constants and the potential risk of typos.
    EXPORT static ConstString
        buffer_get_min,
        buffer_get_max,
        buffer_get_host,
        buffer_set_host_dirty,
        buffer_set_dev_dirty,
<<<<<<< HEAD
        buffer_init;
=======
        buffer_init,
        trace;
>>>>>>> c87c6644

    // If it's a call to another halide function, this call node holds
    // onto a pointer to that function for the purposes of reference
    // counting only. Self-references in update definitions do not
    // have this set, to avoid cycles.
    IntrusivePtr<FunctionContents> func;

    // If that function has multiple values, which value does this
    // call node refer to?
    int value_index;

    // If it's a call to an image, this call nodes hold a
    // pointer to that image's buffer
    Buffer<> image;

    // If it's a call to an image parameter, this call node holds a
    // pointer to that
    Parameter param;

    EXPORT static Expr make(Type type, std::string name, const std::vector<Expr> &args, CallType call_type,
                            IntrusivePtr<FunctionContents> func = nullptr, int value_index = 0,
                            Buffer<> image = Buffer<>(), Parameter param = Parameter());

    /** Convenience constructor for calls to other halide functions */
    EXPORT static Expr make(Function func, const std::vector<Expr> &args, int idx = 0);

    /** Convenience constructor for loads from concrete images */
    static Expr make(Buffer<> image, const std::vector<Expr> &args) {
        return make(image.type(), image.name(), args, Image, nullptr, 0, image, Parameter());
    }

    /** Convenience constructor for loads from images parameters */
    static Expr make(Parameter param, const std::vector<Expr> &args) {
        return make(param.type(), param.name(), args, Image, nullptr, 0, Buffer<>(), param);
    }

    /** Check if a call node is pure within a pipeline, meaning that
     * the same args always give the same result, and the calls can be
     * reordered, duplicated, unified, etc without changing the
     * meaning of anything. Not transitive - doesn't guarantee the
     * args themselves are pure. An example of a pure Call node is
     * sqrt. If in doubt, don't mark a Call node as pure. */
    bool is_pure() const {
        return (call_type == PureExtern ||
                call_type == Image ||
                call_type == PureIntrinsic);
    }

    bool is_intrinsic(ConstString intrin_name) const {
        return
            ((call_type == Intrinsic ||
              call_type == PureIntrinsic) &&
             name == intrin_name);
    }

    static const IRNodeType _type_info = IRNodeType::Call;
};

/** A named variable. Might be a loop variable, function argument,
 * parameter, reduction variable, or something defined by a Let or
 * LetStmt node. */
struct Variable : public ExprNode<Variable> {
    std::string name;

    /** References to scalar parameters, or to the dimensions of buffer
     * parameters hang onto those expressions. */
    Parameter param;

    /** References to properties of literal image parameters. */
    Buffer<> image;

    /** Reduction variables hang onto their domains */
    ReductionDomain reduction_domain;

    static Expr make(Type type, std::string name) {
        return make(type, name, Buffer<>(), Parameter(), ReductionDomain());
    }

    static Expr make(Type type, std::string name, Parameter param) {
        return make(type, name, Buffer<>(), param, ReductionDomain());
    }

    static Expr make(Type type, std::string name, Buffer<> image) {
        return make(type, name, image, Parameter(), ReductionDomain());
    }

    static Expr make(Type type, std::string name, ReductionDomain reduction_domain) {
        return make(type, name, Buffer<>(), Parameter(), reduction_domain);
    }

    EXPORT static Expr make(Type type, std::string name, Buffer<> image,
                            Parameter param, ReductionDomain reduction_domain);

    static const IRNodeType _type_info = IRNodeType::Variable;
};

/** A for loop. Execute the 'body' statement for all values of the
 * variable 'name' from 'min' to 'min + extent'. There are four
 * types of For nodes. A 'Serial' for loop is a conventional
 * one. In a 'Parallel' for loop, each iteration of the loop
 * happens in parallel or in some unspecified order. In a
 * 'Vectorized' for loop, each iteration maps to one SIMD lane,
 * and the whole loop is executed in one shot. For this case,
 * 'extent' must be some small integer constant (probably 4, 8, or
 * 16). An 'Unrolled' for loop compiles to a completely unrolled
 * version of the loop. Each iteration becomes its own
 * statement. Again in this case, 'extent' should be a small
 * integer constant. */
struct For : public StmtNode<For> {
    std::string name;
    Expr min, extent;
    ForType for_type;
    DeviceAPI device_api;
    Stmt body;

    EXPORT static Stmt make(std::string name, Expr min, Expr extent, ForType for_type, DeviceAPI device_api, Stmt body);

    bool is_parallel() const {
        return (for_type == ForType::Parallel ||
                for_type == ForType::GPUBlock ||
                for_type == ForType::GPUThread);
    }

    static const IRNodeType _type_info = IRNodeType::For;
};

/** Construct a new vector by taking elements from another sequence of
 * vectors. */
struct Shuffle : public ExprNode<Shuffle> {
    std::vector<Expr> vectors;

    /** Indices indicating which vector element to place into the
     * result. The elements are numbered by their position in the
     * concatenation of the vector argumentss. */
    std::vector<int> indices;

    EXPORT static Expr make(const std::vector<Expr> &vectors,
                            const std::vector<int> &indices);

    /** Convenience constructor for making a shuffle representing an
     * interleaving of vectors of the same length. */
    EXPORT static Expr make_interleave(const std::vector<Expr> &vectors);

    /** Convenience constructor for making a shuffle representing a
     * concatenation of the vectors. */
    EXPORT static Expr make_concat(const std::vector<Expr> &vectors);

    /** Convenience constructor for making a shuffle representing a
     * contiguous subset of a vector. */
    EXPORT static Expr make_slice(Expr vector, int begin, int stride, int size);

    /** Check if this shuffle is an interleaving of the vector
     * arguments. */
    EXPORT bool is_interleave() const;

    /** Check if this shuffle is a concatenation of the vector
     * arguments. */
    EXPORT bool is_concat() const;

    /** Check if this shuffle is a contiguous strict subset of the
     * vector arguments, and if so, the offset and stride of the
     * slice. */
    ///@{
    EXPORT bool is_slice() const;
    int slice_begin() const { return indices[0]; }
    int slice_stride() const { return indices.size() >= 2 ? indices[1] - indices[0] : 1; }
    ///@}


    static const IRNodeType _type_info = IRNodeType::Shuffle;
};

}
}

#endif<|MERGE_RESOLUTION|>--- conflicted
+++ resolved
@@ -512,12 +512,8 @@
         buffer_get_host,
         buffer_set_host_dirty,
         buffer_set_dev_dirty,
-<<<<<<< HEAD
-        buffer_init;
-=======
         buffer_init,
         trace;
->>>>>>> c87c6644
 
     // If it's a call to another halide function, this call node holds
     // onto a pointer to that function for the purposes of reference
