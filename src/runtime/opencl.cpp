#include "runtime_internal.h"
#include "scoped_spin_lock.h"
#include "device_interface.h"
#include "HalideRuntimeOpenCL.h"
#include "printer.h"

#include "mini_cl.h"

#include "cuda_opencl_shared.h"

#define INLINE inline __attribute__((always_inline))

namespace Halide { namespace Runtime { namespace Internal { namespace OpenCL {

// Define the function pointers for the OpenCL API.
#define CL_FN(ret, fn, args) WEAK ret (CL_API_CALL *fn) args;
#include "cl_functions.h"

// The default implementation of halide_opencl_get_symbol attempts to load
// the OpenCL runtime shared library/DLL, and then get the symbol from it.
WEAK void *lib_opencl = NULL;

extern "C" WEAK void *halide_opencl_get_symbol(void *user_context, const char *name) {
    // Only try to load the library if the library isn't already
    // loaded, or we can't load the symbol from the process already.
    void *symbol = halide_get_library_symbol(lib_opencl, name);
    if (symbol) {
        return symbol;
    }

    const char *lib_names[] = {
#ifdef WINDOWS
        "opencl.dll",
#else
        "libOpenCL.so",
        "/System/Library/Frameworks/OpenCL.framework/OpenCL",
#endif
    };
    for (size_t i = 0; i < sizeof(lib_names)/sizeof(lib_names[0]); i++) {
        lib_opencl = halide_load_library(lib_names[i]);
        if (lib_opencl) {
            debug(user_context) << "    Loaded OpenCL runtime library: " << lib_names[i] << "\n";
            break;
        }
    }

    return halide_get_library_symbol(lib_opencl, name);
}

template <typename T>
INLINE T get_cl_symbol(void *user_context, const char *name) {
    T s = (T)halide_opencl_get_symbol(user_context, name);
    if (!s) {
        error(user_context) << "OpenCL API not found: " << name << "\n";
    }
    return s;
}

// Load an OpenCL shared object/dll, and get the function pointers for the OpenCL API from it.
WEAK void load_libopencl(void *user_context) {
    debug(user_context) << "    load_libopencl (user_context: " << user_context << ")\n";
    halide_assert(user_context, clCreateContext == NULL);

    #define CL_FN(ret, fn, args) fn = get_cl_symbol<ret (CL_API_CALL *)args>(user_context, #fn);
    #include "cl_functions.h"
}

extern WEAK halide_device_interface opencl_device_interface;
extern WEAK halide_device_interface opencl_textures_device_interface;

WEAK const char *get_opencl_error_name(cl_int err);
WEAK int create_opencl_context(void *user_context, cl_context *ctx, cl_command_queue *q);

// An OpenCL context/queue/synchronization lock defined in
// this module with weak linkage
cl_context WEAK context = 0;
cl_command_queue WEAK command_queue = 0;
volatile int WEAK thread_lock = 0;

WEAK char platform_name[256];
WEAK int platform_name_lock = 0;
WEAK bool platform_name_initialized = false;

WEAK char device_type[256];
WEAK int device_type_lock = 0;
WEAK bool device_type_initialized = false;

}}}} // namespace Halide::Runtime::Internal::OpenCL

using namespace Halide::Runtime::Internal::OpenCL;

// Allow OpenCL 1.1 features to be used.
#define ENABLE_OPENCL_11

extern "C" {

WEAK void halide_opencl_set_platform_name(const char *n) {
    if (n) {
        strncpy(platform_name, n, 255);
    } else {
        platform_name[0] = 0;
    }
    platform_name_initialized = true;
}

WEAK const char *halide_opencl_get_platform_name(void *user_context) {
    ScopedSpinLock lock(&platform_name_lock);
    if (!platform_name_initialized) {
        const char *name = getenv("HL_OCL_PLATFORM_NAME");
        halide_opencl_set_platform_name(name);
    }
    return platform_name;
}


WEAK void halide_opencl_set_device_type(const char *n) {
    if (n) {
        strncpy(device_type, n, 255);
    } else {
        device_type[0] = 0;
    }
    device_type_initialized = true;
}

WEAK const char *halide_opencl_get_device_type(void *user_context) {
    ScopedSpinLock lock(&device_type_lock);
    if (!device_type_initialized) {
        const char *name = getenv("HL_OCL_DEVICE_TYPE");
        halide_opencl_set_device_type(name);
    }
    return device_type;
}

// The default implementation of halide_acquire_cl_context uses the global
// pointers above, and serializes access with a spin lock.
// Overriding implementations of acquire/release must implement the following
// behavior:
// - halide_acquire_cl_context should always store a valid context/command
//   queue in ctx/q, or return an error code.
// - A call to halide_acquire_cl_context is followed by a matching call to
//   halide_release_cl_context. halide_acquire_cl_context should block while a
//   previous call (if any) has not yet been released via halide_release_cl_context.
WEAK int halide_acquire_cl_context(void *user_context, cl_context *ctx, cl_command_queue *q, bool create = true) {
    // TODO: Should we use a more "assertive" assert? These asserts do
    // not block execution on failure.
    halide_assert(user_context, ctx != NULL);
    halide_assert(user_context, q != NULL);

    halide_assert(user_context, &thread_lock != NULL);
    while (__sync_lock_test_and_set(&thread_lock, 1)) { }

    // If the context has not been initialized, initialize it now.
    halide_assert(user_context, &context != NULL);
    halide_assert(user_context, &command_queue != NULL);
    if (!context && create) {
        cl_int error = create_opencl_context(user_context, &context, &command_queue);
        if (error != CL_SUCCESS) {
            __sync_lock_release(&thread_lock);
            return error;
        }
    }

    *ctx = context;
    *q = command_queue;
    return 0;
}

WEAK int halide_release_cl_context(void *user_context) {
    __sync_lock_release(&thread_lock);
    return 0;
}

} // extern "C"

namespace Halide { namespace Runtime { namespace Internal { namespace OpenCL {

// Helper object to acquire and release the OpenCL context.
class ClContext {
    void *user_context;

public:
    cl_context context;
    cl_command_queue cmd_queue;
    cl_int error;

    // Constructor sets 'error' if any occurs.
    ClContext(void *user_context) : user_context(user_context),
                                    context(NULL),
                                    cmd_queue(NULL),
                                    error(CL_SUCCESS) {
        if (clCreateContext == NULL) {
            load_libopencl(user_context);
        }

#ifdef DEBUG_RUNTIME
        halide_start_clock(user_context);
#endif

        error = halide_acquire_cl_context(user_context, &context, &cmd_queue);
        halide_assert(user_context, context != NULL && cmd_queue != NULL);
    }

    ~ClContext() {
        halide_release_cl_context(user_context);
    }
};

// Structure to hold the state of a module attached to the context.
// Also used as a linked-list to keep track of all the different
// modules that are attached to a context in order to release them all
// when then context is released.
struct module_state {
    cl_program program;
    module_state *next;
};
WEAK module_state *state_list = NULL;

WEAK bool validate_device_pointer(void *user_context, buffer_t* buf, size_t size=0) {
    if (buf->dev == 0) {
        return true;
    }

    cl_mem dev_ptr = (cl_mem)halide_get_device_handle(buf->dev);

    size_t real_size;
    cl_int result = clGetMemObjectInfo(dev_ptr, CL_MEM_SIZE, sizeof(size_t), &real_size, NULL);
    if (result != CL_SUCCESS) {
        error(user_context) << "CL: Bad device pointer " << (void *)dev_ptr
                            << ": clGetMemObjectInfo returned "
                            << get_opencl_error_name(result);
        return false;
    }

    debug(user_context) << "CL: validate " << (void *)dev_ptr
                        << ": asked for " << (uint64_t)size
                        << ", actual allocated " << (uint64_t)real_size << "\n";

    if (size) {
        halide_assert(user_context, real_size >= size && "Validating pointer with insufficient size");
    }
    return true;
}

// Initializes the context used by the default implementation
// of halide_acquire_context.
WEAK int create_opencl_context(void *user_context, cl_context *ctx, cl_command_queue *q) {
    debug(user_context)
        << "    create_opencl_context (user_context: " << user_context << ")\n";

    halide_assert(user_context, ctx != NULL && *ctx == NULL);
    halide_assert(user_context, q != NULL && *q == NULL);

    cl_int err = 0;

    const cl_uint max_platforms = 4;
    cl_platform_id platforms[max_platforms];
    cl_uint platform_count = 0;

    err = clGetPlatformIDs(max_platforms, platforms, &platform_count);
    if (err != CL_SUCCESS) {
        error(user_context) << "CL: clGetPlatformIDs failed: "
                            << get_opencl_error_name(err) << " " << err;
        return err;
    }

    cl_platform_id platform = NULL;

    // Find the requested platform, or the first if none specified.
    const char *name = halide_opencl_get_platform_name(user_context);
    if (name != NULL) {
        for (cl_uint i = 0; i < platform_count; ++i) {
            const cl_uint max_platform_name = 256;
            char platform_name[max_platform_name];
            err = clGetPlatformInfo(platforms[i], CL_PLATFORM_NAME, max_platform_name, platform_name, NULL );
            if (err != CL_SUCCESS) continue;

            // A platform matches the request if it is a substring of the platform name.
            if (strstr(platform_name, name)) {
                platform = platforms[i];
                break;
            }
        }
    } else if (platform_count > 0) {
        platform = platforms[0];
    }
    if (platform == NULL){
        error(user_context) << "CL: Failed to find platform\n";
        return CL_INVALID_PLATFORM;
    }

    #ifdef DEBUG_RUNTIME
    const cl_uint max_platform_name = 256;
    char platform_name[max_platform_name];
    err = clGetPlatformInfo(platform, CL_PLATFORM_NAME, max_platform_name, platform_name, NULL );
    if (err != CL_SUCCESS) {
        debug(user_context) << "    clGetPlatformInfo(CL_PLATFORM_NAME) failed: "
                            << get_opencl_error_name(err) << "\n";
        // This is just debug info, report the error but don't fail context creation due to it.
        //return err;
    } else {
        debug(user_context) << "    Got platform '" << platform_name
                            << "', about to create context (t="
                            << halide_current_time_ns(user_context)
                            << ")\n";
    }
    #endif

    // Get the types of devices requested.
    cl_device_type device_type = 0;
    const char * dev_type = halide_opencl_get_device_type(user_context);
    if (dev_type != NULL && *dev_type != '\0') {
        if (strstr(dev_type, "cpu")) {
            device_type |= CL_DEVICE_TYPE_CPU;
        }
        if (strstr(dev_type, "gpu")) {
            device_type |= CL_DEVICE_TYPE_GPU;
        }
        if (strstr(dev_type, "acc")) {
            device_type |= CL_DEVICE_TYPE_ACCELERATOR;
        }
    }
    // If no device types are specified, use all the available
    // devices.
    if (device_type == 0) {
        device_type = CL_DEVICE_TYPE_ALL;
    }

    // Get all the devices of the specified type.
    const cl_uint maxDevices = 4;
    cl_device_id devices[maxDevices];
    cl_uint deviceCount = 0;
    err = clGetDeviceIDs(platform, device_type, maxDevices, devices, &deviceCount );
    if (err != CL_SUCCESS) {
        error(user_context) << "CL: clGetDeviceIDs failed: "
                            << get_opencl_error_name(err);
        return err;
    }

    // If the user indicated a specific device index to use, use
    // that. Note that this is an index within the set of devices
    // specified by the device type. -1 means the last device.
    int device = halide_get_gpu_device(user_context);
    if (device == -1) {
        device = deviceCount - 1;
    }

    if (device < 0 || device >= (int)deviceCount) {
        error(user_context) << "CL: Failed to get device: " << device;
        return CL_DEVICE_NOT_FOUND;
    }

    cl_device_id dev = devices[device];

    #ifdef DEBUG_RUNTIME
    // Declare variables for other state we want to query.
    char device_name[256] = "";
    char device_vendor[256] = "";
    char device_profile[256] = "";
    char device_version[256] = "";
    char driver_version[256] = "";
    cl_ulong global_mem_size = 0;
    cl_ulong max_mem_alloc_size = 0;
    cl_ulong local_mem_size = 0;
    cl_uint max_compute_units = 0;
    size_t max_work_group_size = 0;
    cl_uint max_work_item_dimensions = 0;
    size_t max_work_item_sizes[4] = { 0, };


    struct {void *dst; size_t sz; cl_device_info param;} infos[] = {
        {&device_name[0], sizeof(device_name), CL_DEVICE_NAME},
        {&device_vendor[0], sizeof(device_vendor), CL_DEVICE_VENDOR},
        {&device_profile[0], sizeof(device_profile), CL_DEVICE_PROFILE},
        {&device_version[0], sizeof(device_version), CL_DEVICE_VERSION},
        {&driver_version[0], sizeof(driver_version), CL_DRIVER_VERSION},
        {&global_mem_size, sizeof(global_mem_size), CL_DEVICE_GLOBAL_MEM_SIZE},
        {&max_mem_alloc_size, sizeof(max_mem_alloc_size), CL_DEVICE_MAX_MEM_ALLOC_SIZE},
        {&local_mem_size, sizeof(local_mem_size), CL_DEVICE_LOCAL_MEM_SIZE},
        {&max_compute_units, sizeof(max_compute_units), CL_DEVICE_MAX_COMPUTE_UNITS},
        {&max_work_group_size, sizeof(max_work_group_size), CL_DEVICE_MAX_WORK_GROUP_SIZE},
        {&max_work_item_dimensions, sizeof(max_work_item_dimensions), CL_DEVICE_MAX_WORK_ITEM_DIMENSIONS},
        {&max_work_item_sizes[0], sizeof(max_work_item_sizes), CL_DEVICE_MAX_WORK_ITEM_SIZES},
        {NULL}};

    // Do all the queries.
    for (int i = 0; infos[i].dst; i++) {
        err = clGetDeviceInfo(dev, infos[i].param, infos[i].sz, infos[i].dst, NULL);
        if (err != CL_SUCCESS) {
            error(user_context) << "CL: clGetDeviceInfo failed: "
                                << get_opencl_error_name(err);
            return err;
        }
    }

    debug(user_context)
        << "      device name: " << device_name << "\n"
        << "      device vendor: " << device_vendor << "\n"
        << "      device profile: " << device_profile << "\n"
        << "      global mem size: " << global_mem_size/(1024*1024) << " MB\n"
        << "      max mem alloc size: " << max_mem_alloc_size/(1024*1024) << " MB\n"
        << "      local mem size: " << local_mem_size << "\n"
        << "      max compute units: " << max_compute_units << "\n"
        << "      max workgroup size: " << (uint64_t)max_work_group_size << "\n"
        << "      max work item dimensions: " << max_work_item_dimensions << "\n"
        << "      max work item sizes: " << (uint64_t)max_work_item_sizes[0]
        << "x" << (uint64_t)max_work_item_sizes[1]
        << "x" << (uint64_t)max_work_item_sizes[2]
        << "x" << (uint64_t)max_work_item_sizes[3] << "\n";
    #endif


    // Create context and command queue.
    cl_context_properties properties[] = { CL_CONTEXT_PLATFORM, (cl_context_properties)platform, 0 };
    debug(user_context) << "    clCreateContext -> ";
    *ctx = clCreateContext(properties, 1, &dev, NULL, NULL, &err);
    if (err != CL_SUCCESS) {
        debug(user_context) << get_opencl_error_name(err);
        error(user_context) << "CL: clCreateContext failed: "
                            << get_opencl_error_name(err);
        return err;
    } else {
        debug(user_context) << *ctx << "\n";
    }

    debug(user_context) << "    clCreateCommandQueue ";
    *q = clCreateCommandQueue(*ctx, dev, 0, &err);
    if (err != CL_SUCCESS) {
        debug(user_context) << get_opencl_error_name(err);
        error(user_context) << "CL: clCreateCommandQueue failed: "
                            << get_opencl_error_name(err);
        return err;
    } else {
        debug(user_context) << *q << "\n";
    }

    return err;
}

  WEAK int common_device_free(void *user_context, buffer_t* buf, bool textures) {
    // halide_opencl_device_free, at present, can be exposed to clients and they
    // should be allowed to call halide_opencl_device_free on any buffer_t
    // including ones that have never been used with a GPU.
    if (buf->dev == 0) {
      return 0;
    }

    cl_mem dev_ptr = (cl_mem)halide_get_device_handle(buf->dev);

    debug(user_context)
      << "CL: halide_opencl" << (textures ? "_textures" : "") << "_device_free (user_context: " << user_context
        << ", buf: " << buf << ")\n";

    ClContext ctx(user_context);
    if (ctx.error != CL_SUCCESS) {
        return ctx.error;
    }

    #ifdef DEBUG_RUNTIME
    uint64_t t_before = halide_current_time_ns(user_context);
    #endif

    halide_assert(user_context, validate_device_pointer(user_context, buf));
    debug(user_context) << "    clReleaseMemObject " << (void *)dev_ptr << "\n";
    cl_int result = clReleaseMemObject((cl_mem)dev_ptr);
    // If clReleaseMemObject fails, it is unlikely to succeed in a later call, so
    // we just end our reference to it regardless.
    halide_delete_device_wrapper(buf->dev);
    buf->dev = 0;
    if (result != CL_SUCCESS) {
        error(user_context) << "CL: clReleaseMemObject failed: "
                            << get_opencl_error_name(result);
        return result;
    }

    #ifdef DEBUG_RUNTIME
    uint64_t t_after = halide_current_time_ns(user_context);
    debug(user_context) << "    Time: " << (t_after - t_before) / 1.0e6 << " ms\n";
    #endif

    return 0;
}

}}}} // namespace Halide::Runtime::Internal::OpenCL

extern "C" {

WEAK int halide_opencl_device_free(void *user_context, buffer_t* buf) {
    return common_device_free(user_context, buf, false);
}

WEAK int halide_opencl_textures_device_free(void *user_context, buffer_t* buf) {
    return common_device_free(user_context, buf, true);
}

WEAK int halide_opencl_initialize_kernels(void *user_context, void **state_ptr, const char* src, int size) {
    debug(user_context)
        << "CL: halide_opencl_init_kernels (user_context: " << user_context
        << ", state_ptr: " << state_ptr
        << ", program: " << (void *)src
        << ", size: " << size << "\n";

    ClContext ctx(user_context);
    if (ctx.error != CL_SUCCESS) {
        return ctx.error;
    }

    #ifdef DEBUG_RUNTIME
    uint64_t t_before = halide_current_time_ns(user_context);
    #endif

    // Create the state object if necessary. This only happens once, regardless
    // of how many times halide_init_kernels/halide_release is called.
    // halide_release traverses this list and releases the program objects, but
    // it does not modify the list nodes created/inserted here.
    module_state **state = (module_state**)state_ptr;
    if (!(*state)) {
        *state = (module_state*)malloc(sizeof(module_state));
        (*state)->program = NULL;
        (*state)->next = state_list;
        state_list = *state;
    }

    // Create the program if necessary. TODO: The program object needs to not
    // only already exist, but be created for the same context/device as the
    // calling context/device.
    if (!(*state && (*state)->program) && size > 1) {
        cl_int err = 0;
        cl_device_id dev;

        err = clGetContextInfo(ctx.context, CL_CONTEXT_DEVICES, sizeof(dev), &dev, NULL);
        if (err != CL_SUCCESS) {
            error(user_context) << "CL: clGetContextInfo(CL_CONTEXT_DEVICES) failed: "
                                << get_opencl_error_name(err);
            return err;
        }

        cl_device_id devices[] = { dev };

        // Get the max constant buffer size supported by this OpenCL implementation.
        cl_ulong max_constant_buffer_size = 0;
        err = clGetDeviceInfo(dev, CL_DEVICE_MAX_CONSTANT_BUFFER_SIZE, sizeof(max_constant_buffer_size), &max_constant_buffer_size, NULL);
        if (err != CL_SUCCESS) {
            error(user_context) << "CL: clGetDeviceInfo (CL_DEVICE_MAX_CONSTANT_BUFFER_SIZE) failed: "
                                << get_opencl_error_name(err);
            return err;
        }
        // Get the max number of constant arguments supported by this OpenCL implementation.
        cl_uint max_constant_args = 0;
        err = clGetDeviceInfo(dev, CL_DEVICE_MAX_CONSTANT_ARGS, sizeof(max_constant_args), &max_constant_args, NULL);
        if (err != CL_SUCCESS) {
            error(user_context) << "CL: clGetDeviceInfo (CL_DEVICE_MAX_CONSTANT_ARGS) failed: "
                                << get_opencl_error_name(err);
            return err;
        }

        // Build the compile argument options.
        stringstream options(user_context);
        options << "-D MAX_CONSTANT_BUFFER_SIZE=" << max_constant_buffer_size
                << " -D MAX_CONSTANT_ARGS=" << max_constant_args;

        const char * sources[] = { src };
        debug(user_context) << "    clCreateProgramWithSource -> ";
        cl_program program = clCreateProgramWithSource(ctx.context, 1, &sources[0], NULL, &err );
        if (err != CL_SUCCESS) {
            debug(user_context) << get_opencl_error_name(err) << "\n";
            error(user_context) << "CL: clCreateProgramWithSource failed: "
                                << get_opencl_error_name(err);
            return err;
        } else {
            debug(user_context) << (void *)program << "\n";
        }
        (*state)->program = program;

        debug(user_context) << "    clBuildProgram " << (void *)program
                            << " " << options.str() << "\n";
        err = clBuildProgram(program, 1, devices, options.str(), NULL, NULL );
        if (err != CL_SUCCESS) {

            // Allocate an appropriately sized buffer for the build log.
            char buffer[8192];

            // Get build log
            if (clGetProgramBuildInfo(program, dev,
                                      CL_PROGRAM_BUILD_LOG,
                                      sizeof(buffer), buffer,
                                      NULL) == CL_SUCCESS) {
                error(user_context) << "CL: clBuildProgram failed: "
                                    << get_opencl_error_name(err)
                                    << "\nBuild Log:\n "
                                    << buffer;
            } else {
                error(user_context) << "clGetProgramBuildInfo failed";
            }

            return err;
        }
    }

    #ifdef DEBUG_RUNTIME
    uint64_t t_after = halide_current_time_ns(user_context);
    debug(user_context) << "    Time: " << (t_after - t_before) / 1.0e6 << " ms\n";
    #endif

    return 0;
}

// Used to generate correct timings when tracing
WEAK int halide_opencl_device_sync(void *user_context, struct buffer_t *) {
    debug(user_context) << "CL: halide_opencl_device_sync (user_context: " << user_context << ")\n";

    ClContext ctx(user_context);
    halide_assert(user_context, ctx.error == CL_SUCCESS);

    #ifdef DEBUG_RUNTIME
    uint64_t t_before = halide_current_time_ns(user_context);
    #endif

    cl_int err = clFinish(ctx.cmd_queue);
    if (err != CL_SUCCESS) {
        error(user_context) << "CL: clFinish failed: "
                            << get_opencl_error_name(err);
        return err;
    }

    #ifdef DEBUG_RUNTIME
    uint64_t t_after = halide_current_time_ns(user_context);
    debug(user_context) << "    Time: " << (t_after - t_before) / 1.0e6 << " ms\n";
    #endif

    return CL_SUCCESS;
}

WEAK int halide_opencl_device_release(void *user_context) {
    debug(user_context)
        << "CL: halide_opencl_device_release (user_context: " << user_context << ")\n";

    // The ClContext object does not allow the context storage to be modified,
    // so we use halide_acquire_context directly.
    int err;
    cl_context ctx;
    cl_command_queue q;
    err = halide_acquire_cl_context(user_context, &ctx, &q, false);
    if (err != 0) {
        return err;
    }

    if (ctx) {
        err = clFinish(q);
        halide_assert(user_context, err == CL_SUCCESS);

        // Unload the modules attached to this context. Note that the list
        // nodes themselves are not freed, only the program objects are
        // released. Subsequent calls to halide_init_kernels might re-create
        // the program object using the same list node to store the program
        // object.
        module_state *state = state_list;
        while (state) {
            if (state->program) {
                debug(user_context) << "    clReleaseProgram " << state->program << "\n";
                err = clReleaseProgram(state->program);
                halide_assert(user_context, err == CL_SUCCESS);
                state->program = NULL;
            }
            state = state->next;
        }

        // Release the context itself, if we created it.
        if (ctx == context) {
            debug(user_context) << "    clReleaseCommandQueue " << command_queue << "\n";
            err = clReleaseCommandQueue(command_queue);
            halide_assert(user_context, err == CL_SUCCESS);
            command_queue = NULL;

            debug(user_context) << "    clReleaseContext " << context << "\n";
            err = clReleaseContext(context);
            halide_assert(user_context, err == CL_SUCCESS);
            context = NULL;
        }
    }

    halide_release_cl_context(user_context);

    return 0;
}

WEAK int halide_opencl_device_malloc(void *user_context, buffer_t* buf) {
    debug(user_context)
        << "CL: halide_opencl_device_malloc (user_context: " << user_context
        << ", buf: " << buf << ")\n";

    ClContext ctx(user_context);
    if (ctx.error != CL_SUCCESS) {
        return ctx.error;
    }

    size_t size = buf_size(user_context, buf);
    if (buf->dev) {
        halide_assert(user_context, validate_device_pointer(user_context, buf, size));
        return 0;
    }

    halide_assert(user_context, buf->stride[0] >= 0 && buf->stride[1] >= 0 &&
                                buf->stride[2] >= 0 && buf->stride[3] >= 0);

    debug(user_context)
        << "    Allocating buffer of " << (int)size << " bytes,"
        << " extents: " << buf->extent[0] << "x" << buf->extent[1] << "x" << buf->extent[2] << "x" << buf->extent[3]
        << " strides: " << buf->stride[0] << "x" << buf->stride[1] << "x" << buf->stride[2] << "x" << buf->stride[3]
        << " (" << buf->elem_size << " bytes per element)\n";

    #ifdef DEBUG_RUNTIME
    uint64_t t_before = halide_current_time_ns(user_context);
    #endif

    cl_int err;
    debug(user_context) << "    clCreateBuffer -> " << (int)size << " ";
    cl_mem dev_ptr = clCreateBuffer(ctx.context, CL_MEM_READ_WRITE, size, NULL, &err);
    if (err != CL_SUCCESS || dev_ptr == 0) {
        debug(user_context) << get_opencl_error_name(err) << "\n";
        error(user_context) << "CL: clCreateBuffer failed: "
                            << get_opencl_error_name(err);
        return err;
    } else {
        debug(user_context) << (void *)dev_ptr << "\n";
    }
    buf->dev = halide_new_device_wrapper((uint64_t)dev_ptr, &opencl_device_interface);
    if (buf->dev == 0) {
        error(user_context) << "CL: out of memory allocating device wrapper.\n";
        clReleaseMemObject(dev_ptr);
        return -1;
    }

    debug(user_context)
        << "    Allocated device buffer " << (void *)buf->dev
        << " for buffer " << buf << "\n";

    #ifdef DEBUG_RUNTIME
    uint64_t t_after = halide_current_time_ns(user_context);
    debug(user_context) << "    Time: " << (t_after - t_before) / 1.0e6 << " ms\n";
    #endif

    return CL_SUCCESS;
}

WEAK int halide_opencl_textures_device_malloc(void *user_context, buffer_t* buf) {
     debug(user_context)
         << "CL: halide_opencl_textures_device_malloc (user_context: " << user_context
         << ", buf: " << buf << ")\n";
<<<<<<< HEAD
                 
     ClContext ctx(user_context);
                 
=======

     ClContext ctx(user_context);

>>>>>>> 661aaf8c
     size_t size = buf_size(user_context, buf);
     if (buf->dev) {
         halide_assert(user_context, validate_device_pointer(user_context, buf, size));
        return 0;
    }

    halide_assert(user_context, buf->stride[0] >= 0 && buf->stride[1] >= 0 &&
                                buf->stride[2] >= 0 && buf->stride[3] >= 0);

    debug(user_context)
        << "    Allocating image buffer of " << (int)size << " bytes,"
        << " extents: " << buf->extent[0] << "x" << buf->extent[1] << "x" << buf->extent[2] << "x" << buf->extent[3]
        << " strides: " << buf->stride[0] << "x" << buf->stride[1] << "x" << buf->stride[2] << "x" << buf->stride[3]
        << " (" << buf->elem_size << " bytes per element)\n";

    #ifdef DEBUG_RUNTIME
    uint64_t t_before = halide_current_time_ns(user_context);
    #endif

    cl_int err;
    debug(user_context) << "    clCreateImage -> " << (int)size << " ";
    cl_mem_object_type image_type = buf->extent[2] > 0
        ? CL_MEM_OBJECT_IMAGE2D_ARRAY
        : CL_MEM_OBJECT_IMAGE2D;
    if (image_type == CL_MEM_OBJECT_IMAGE2D) {
        debug(user_context) << "created 2D image ";
    } else {
        debug(user_context) << "created 2D image array ";
    }
    cl_channel_type channel_type = 0;
    switch (buf->elem_size) {
    case 1:
        channel_type = CL_UNSIGNED_INT8;
        break;
    case 2:
        channel_type = CL_UNSIGNED_INT16;
        break;
    case 4:
        channel_type = CL_UNSIGNED_INT32;
        break;
    default:
        error(user_context) << "Invalid buffer elem_size: " << buf->elem_size << "\n";
    }
    cl_image_format image_format = { CL_R, channel_type };
    cl_image_desc image_desc = {
        image_type, // image_type
        buf->extent[0], // image_width
        buf->extent[1], // image_height
        0, // image_depth
        buf->extent[2], // image_array_size
        0, // image_row_pitch
        0, // image_slice_pitch
        0, // num_mip_levels
        0, // num_samples
        NULL // buffer
    };
    cl_mem dev_ptr = clCreateImage(ctx.context,
                                   CL_MEM_READ_WRITE,
                                   &image_format,
                                   &image_desc,
                                   NULL,
                                   &err);
    if (err != CL_SUCCESS || dev_ptr == 0) {
        error(user_context) << "CL: clCreateImage failed: "
                            << get_opencl_error_name(err);
        return err;
    } else {
        debug(user_context) << (void *)dev_ptr << "\n";
    }
<<<<<<< HEAD
    buf->dev = halide_new_device_wrapper((uint64_t)dev_ptr, &opencl_device_interface);
=======
    buf->dev = halide_new_device_wrapper((uint64_t)dev_ptr, &opencl_textures_device_interface);
>>>>>>> 661aaf8c
    if (buf->dev == 0) {
        error(user_context) << "CL: out of memory allocating device wrapper.\n";
        clReleaseMemObject(dev_ptr);
        return -1;
    }

    debug(user_context)
        << "    Allocated device buffer " << (void *)buf->dev
        << " for buffer " << buf << "\n";

    #ifdef DEBUG_RUNTIME
    uint64_t t_after = halide_current_time_ns(user_context);
    debug(user_context) << "    Time: " << (t_after - t_before) / 1.0e6 << " ms\n";
    #endif

    return CL_SUCCESS;
}

WEAK int halide_opencl_copy_to_device(void *user_context, buffer_t* buf) {
    int err = halide_opencl_device_malloc(user_context, buf);
    if (err) {
        return err;
    }

    debug(user_context)
        << "CL: halide_opencl_copy_to_device (user_context: " << user_context
        << ", buf: " << buf << ")\n";

    // Acquire the context so we can use the command queue. This also avoids multiple
    // redundant calls to clEnqueueWriteBuffer when multiple threads are trying to copy
    // the same buffer.
    ClContext ctx(user_context);
    if (ctx.error != CL_SUCCESS) {
        return ctx.error;
    }

    #ifdef DEBUG_RUNTIME
    uint64_t t_before = halide_current_time_ns(user_context);
    #endif

    halide_assert(user_context, buf->host && buf->dev);
    halide_assert(user_context, validate_device_pointer(user_context, buf));

    device_copy c = make_host_to_device_copy(buf);

    // TODO: Is this 32-bit or 64-bit? Leaving signed for now
    // in case negative strides.
    for (int w = 0; w < (int)c.extent[3]; w++) {
        for (int z = 0; z < (int)c.extent[2]; z++) {
#ifdef ENABLE_OPENCL_11
            // OpenCL 1.1 supports stride-aware memory transfers up to 3D, so we
            // can deal with the 2 innermost strides with OpenCL.
            uint64_t off = z * c.stride_bytes[2] + w * c.stride_bytes[3];

            size_t offset[3] = { off, 0, 0 };
            size_t region[3] = { c.chunk_size, c.extent[0], c.extent[1] };

            debug(user_context)
                << "    clEnqueueWriteBufferRect ((" << z << ", " << w << "), "
                << "(" << (void *)c.src << " -> " << c.dst << ") + " << off << ", "
                << (int)region[0] << "x" << (int)region[1] << "x" << (int)region[2] << " bytes, "
                << c.stride_bytes[0] << "x" << c.stride_bytes[1] << ")\n";

            cl_int err = clEnqueueWriteBufferRect(ctx.cmd_queue, (cl_mem)c.dst, CL_FALSE,
                                                  offset, offset, region,
                                                  c.stride_bytes[0], c.stride_bytes[1],
                                                  c.stride_bytes[0], c.stride_bytes[1],
                                                  (void *)c.src,
                                                  0, NULL, NULL);

            if (err != CL_SUCCESS) {
                error(user_context) << "CL: clEnqueueWriteBufferRect failed: "
                                    << get_opencl_error_name(err);
                return err;
            }
#else
            for (int y = 0; y < (int)c.extent[1]; y++) {
                for (int x = 0; x < (int)c.extent[0]; x++) {
                    uint64_t off = (x * c.stride_bytes[0] +
                                    y * c.stride_bytes[1] +
                                    z * c.stride_bytes[2] +
                                    w * c.stride_bytes[3]);
                    void *src = (void *)(c.src + off);
                    void *dst = (void *)(c.dst + off);
                    uint64_t size = c.chunk_size;

                    debug(user_context)
                        << "    clEnqueueWriteBuffer  ((" << x << ", " << y << ", " << z << ", " << w << "), "
                        << size << " bytes, " << src << " -> " << (void *)dst << ")\n";

                    cl_int err = clEnqueueWriteBuffer(ctx.cmd_queue, (cl_mem)c.dst,
                                                      CL_FALSE, off, size, src, 0, NULL, NULL);
                    if (err != CL_SUCCESS) {
                        error(user_context) << "CL: clEnqueueWriteBuffer failed: "
                                            << get_opencl_error_name(err);
                        return err;
                    }
                }
            }
#endif
        }
    }
    // The writes above are all non-blocking, so empty the command
    // queue before we proceed so that other host code won't write
    // to the buffer while the above writes are still running.
    clFinish(ctx.cmd_queue);

    #ifdef DEBUG_RUNTIME
    uint64_t t_after = halide_current_time_ns(user_context);
    debug(user_context) << "    Time: " << (t_after - t_before) / 1.0e6 << " ms\n";
    #endif

    return 0;
}

WEAK int halide_opencl_textures_copy_to_device(void *user_context, buffer_t* buf) {
    debug(user_context) << "halide_opencl_textures_copy_to_device: calling device_malloc\n";
    int err = halide_opencl_textures_device_malloc(user_context, buf);
    if (err) {
        return err;
    }

    debug(user_context)
        << "CL: halide_opencl_textures_copy_to_device (user_context: " << user_context
        << ", buf: " << buf << ")\n";

    // Acquire the context so we can use the command queue. This also avoids multiple
    // redundant calls to clEnqueueWriteBuffer when multiple threads are trying to copy
    // the same buffer.
    ClContext ctx(user_context);
    if (ctx.error != CL_SUCCESS) {
        return ctx.error;
    }

    #ifdef DEBUG_RUNTIME
    uint64_t t_before = halide_current_time_ns(user_context);
    #endif

    halide_assert(user_context, buf->host && buf->dev);
    halide_assert(user_context, validate_device_pointer(user_context, buf));

    device_copy c = make_host_to_device_copy(buf);

    for (unsigned w = 0; w < c.extent[3]; w++) {
        uint64_t off = w * c.stride_bytes[3];
        size_t offset[3] = { off, 0, 0 };
        size_t region[3] = { buf->extent[0],
                             buf->extent[1] > 0 ? buf->extent[1] : 1,
                             buf->extent[2] > 0 ? buf->extent[2] : 1 };

        debug(user_context)
            << "    clEnqueueWriteImage (("<< w << "), "
            << "(" << (void *)c.src << " -> " << c.dst << ") + " << off << ", "
            << (int)region[0] << "x" << (int)region[1] << "x" << (int)region[2] << " bytes "
            << c.stride_bytes[0] << "x" << c.stride_bytes[1] << ")\n";

        cl_int err = clEnqueueWriteImage(ctx.cmd_queue, // command_queue
                                         (cl_mem)c.dst, // image
                                         CL_FALSE,      // blocking_write
                                         offset,        // origin
                                         region,        // region
                                         0,             // input_row_pitch
                                         0,             // input_slice_pitch
                                         (void *)c.src, // ptr
                                         0,             // num_events_in_wait_list
                                         NULL,          // event_wait_list
                                         NULL);         // event

        if (err != CL_SUCCESS) {
            error(user_context) << "CL: clEnqueueWriteImage failed: "
                                << get_opencl_error_name(err);
            return err;
        }
    }

    // The writes above are all non-blocking, so empty the command
    // queue before we proceed so that other host code won't write
    // to the buffer while the above writes are still running.
    clFinish(ctx.cmd_queue);

    #ifdef DEBUG_RUNTIME
    uint64_t t_after = halide_current_time_ns(user_context);
    debug(user_context) << "    Time: " << (t_after - t_before) / 1.0e6 << " ms\n";
    #endif

    return 0;
}

WEAK int halide_opencl_copy_to_host(void *user_context, buffer_t* buf) {
    debug(user_context)
        << "CL: halide_copy_to_host (user_context: " << user_context
        << ", buf: " << buf << ")\n";

    // Acquire the context so we can use the command queue. This also avoids multiple
    // redundant calls to clEnqueueReadBuffer when multiple threads are trying to copy
    // the same buffer.
    ClContext ctx(user_context);
    if (ctx.error != CL_SUCCESS) {
        return ctx.error;
    }

    #ifdef DEBUG_RUNTIME
    uint64_t t_before = halide_current_time_ns(user_context);
    #endif

    halide_assert(user_context, buf->host && buf->dev);
    halide_assert(user_context, validate_device_pointer(user_context, buf));

    device_copy c = make_device_to_host_copy(buf);

    // TODO: Is this 32-bit or 64-bit? Leaving signed for now
    // in case negative strides.
    for (int w = 0; w < (int)c.extent[3]; w++) {
        for (int z = 0; z < (int)c.extent[2]; z++) {
#ifdef ENABLE_OPENCL_11
            // OpenCL 1.1 supports stride-aware memory transfers up to 3D, so we
            // can deal with the 2 innermost strides with OpenCL.
            uint64_t off = z * c.stride_bytes[2] + w * c.stride_bytes[3];

            size_t offset[3] = { off, 0, 0 };
            size_t region[3] = { c.chunk_size, c.extent[0], c.extent[1] };

            debug(user_context)
                << "    clEnqueueReadBufferRect ((" << z << ", " << w << "), "
                << "(" << (void *)c.src << " -> " << (void *)c.dst << ") + " << off << ", "
                << (int)region[0] << "x" << (int)region[1] << "x" << (int)region[2] << " bytes, "
                << c.stride_bytes[0] << "x" << c.stride_bytes[1] << ")\n";

            cl_int err = clEnqueueReadBufferRect(ctx.cmd_queue, (cl_mem)c.src, CL_FALSE,
                                                 offset, offset, region,
                                                 c.stride_bytes[0], c.stride_bytes[1],
                                                 c.stride_bytes[0], c.stride_bytes[1],
                                                 (void *)c.dst,
                                                 0, NULL, NULL);

            if (err != CL_SUCCESS) {
                error(user_context) << "CL: clEnqueueReadBufferRect failed: "
                                    << get_opencl_error_name(err);
                return err;
            }
#else
            for (int y = 0; y < (int)c.extent[1]; y++) {
                for (int x = 0; x < (int)c.extent[0]; x++) {
                    uint64_t off = (x * c.stride_bytes[0] +
                                    y * c.stride_bytes[1] +
                                    z * c.stride_bytes[2] +
                                    w * c.stride_bytes[3]);
                    void *src = (void *)(c.src + off);
                    void *dst = (void *)(c.dst + off);
                    uint64_t size = c.chunk_size;

                    debug(user_context)
                        << "    clEnqueueReadBuffer  ((" << x << ", " << y << ", " << z << ", " << w << "), "
                        << size << " bytes, " << src << " -> " << dst << ")\n";

                    cl_int err = clEnqueueReadBuffer(ctx.cmd_queue, (cl_mem)c.src,
                                                     CL_FALSE, off, size, dst, 0, NULL, NULL);
                    if (err != CL_SUCCESS) {
                        error(user_context) << "CL: clEnqueueReadBuffer failed: "
                                            << get_opencl_error_name(err);
                        return err;
                    }
                }
            }
#endif
        }
    }
    // The writes above are all non-blocking, so empty the command
    // queue before we proceed so that other host code won't read
    // bad data.
    clFinish(ctx.cmd_queue);

    #ifdef DEBUG_RUNTIME
    uint64_t t_after = halide_current_time_ns(user_context);
    debug(user_context) << "    Time: " << (t_after - t_before) / 1.0e6 << " ms\n";
    #endif

    return 0;
}

WEAK int halide_opencl_textures_copy_to_host(void *user_context, buffer_t* buf) {
    debug(user_context)
        << "CL: halide_opencl_textures_copy_to_host (user_context: " << user_context
        << ", buf: " << buf << ")\n";

    // Acquire the context so we can use the command queue. This also avoids multiple
    // redundant calls to clEnqueueReadImage when multiple threads are trying to copy
    // the same buffer.
    ClContext ctx(user_context);
    if (ctx.error != CL_SUCCESS) {
        return ctx.error;
    }

    #ifdef DEBUG_RUNTIME
    uint64_t t_before = halide_current_time_ns(user_context);
    #endif

    halide_assert(user_context, buf->host && buf->dev);
    halide_assert(user_context, validate_device_pointer(user_context, buf));

    device_copy c = make_device_to_host_copy(buf);

    for (unsigned w = 0; w < c.extent[3]; w++) {
        uint64_t off = w * c.stride_bytes[3];

        size_t offset[3] = { off, 0, 0 };
        size_t region[3] = { buf->extent[0],
                             buf->extent[1] > 0 ? buf->extent[1] : 1,
                             buf->extent[2] > 0 ? buf->extent[2] : 1 };

        debug(user_context)
            << "    clEnqueueReadImage ((" << w << "), "
            << "(" << (void *)c.src << " -> " << (void *)c.dst << ") + " << off << ", "
            << (int)region[0] << "x" << (int)region[1] << "x" << (int)region[2] << " bytes "
            << c.stride_bytes[0] << "x" << c.stride_bytes[1] << ")\n";

        cl_int err = clEnqueueReadImage(ctx.cmd_queue, // command_queue
                                        (cl_mem)c.src, // image
                                        CL_FALSE,      // blocking_read
                                        offset,        // origin
                                        region,        // region
                                        0,             // row_pitch
                                        0,             // slice_pitch
                                        (void *)c.dst, // ptr
                                        0,             // num_events_in_wait_list
                                        NULL,          // event_wait_list
                                        NULL);         // event

        if (err != CL_SUCCESS) {
            error(user_context) << "CL: clEnqueueReadImage failed: "
                                << get_opencl_error_name(err);
            return err;
        }
    }
    // The writes above are all non-blocking, so empty the command
    // queue before we proceed so that other host code won't read
    // bad data.
    clFinish(ctx.cmd_queue);

    #ifdef DEBUG_RUNTIME
    uint64_t t_after = halide_current_time_ns(user_context);
    debug(user_context) << "    Time: " << (t_after - t_before) / 1.0e6 << " ms\n";
    #endif

    return 0;
}

WEAK int halide_opencl_run(void *user_context,
                           void *state_ptr,
                           const char* entry_name,
                           int blocksX, int blocksY, int blocksZ,
                           int threadsX, int threadsY, int threadsZ,
                           int shared_mem_bytes,
                           size_t arg_sizes[],
                           void* args[],
                           int8_t arg_is_buffer[],
                           int num_attributes,
                           float* vertex_buffer,
                           int num_coords_dim0,
                           int num_coords_dim1) {
    debug(user_context)
        << "CL: halide_opencl_run (user_context: " << user_context << ", "
        << "entry: " << entry_name << ", "
        << "blocks: " << blocksX << "x" << blocksY << "x" << blocksZ << ", "
        << "threads: " << threadsX << "x" << threadsY << "x" << threadsZ << ", "
        << "shmem: " << shared_mem_bytes << "\n";


    cl_int err;
    ClContext ctx(user_context);
    if (ctx.error != CL_SUCCESS) {
        return ctx.error;
    }

    #ifdef DEBUG_RUNTIME
    uint64_t t_before = halide_current_time_ns(user_context);
    #endif

    // Create kernel object for entry_name from the program for this module.
    halide_assert(user_context, state_ptr);
    cl_program program = ((module_state*)state_ptr)->program;

    halide_assert(user_context, program);
    debug(user_context) << "    clCreateKernel " << entry_name << " -> ";
    cl_kernel f = clCreateKernel(program, entry_name, &err);
    if (err != CL_SUCCESS) {
        debug(user_context) << get_opencl_error_name(err) << "\n";
        error(user_context) << "CL: clCreateKernel " << entry_name << " failed: "
                            << get_opencl_error_name(err) << "\n";
        return err;
    } else {
        #ifdef DEBUG_RUNTIME
        uint64_t t_create_kernel = halide_current_time_ns(user_context);
        debug(user_context) << "    Time: " << (t_create_kernel - t_before) / 1.0e6 << " ms\n";
        #endif
    }

    // Pack dims
    size_t global_dim[3] = {blocksX*threadsX,  blocksY*threadsY,  blocksZ*threadsZ};
    size_t local_dim[3] = {threadsX, threadsY, threadsZ};

    // Set args
    int i = 0;
    while (arg_sizes[i] != 0) {
        debug(user_context) << "    clSetKernelArg " << i
                            << " " << (int)arg_sizes[i]
                            << " [" << (*((void **)args[i])) << " ...] "
                            << arg_is_buffer[i] << "\n";
        void *this_arg = args[i];
        cl_int err;

        if (arg_is_buffer[i]) {
            halide_assert(user_context, arg_sizes[i] == sizeof(uint64_t));
            uint64_t opencl_handle = halide_get_device_handle(*(uint64_t *)this_arg);
            debug(user_context) << "Mapped dev handle is: " << (void *)opencl_handle << "\n";
            // In 32-bit mode, opencl only wants the bottom 32 bits of
            // the handle, so use sizeof(void *) instead of
            // arg_sizes[i] below.
            err = clSetKernelArg(f, i, sizeof(void *), &opencl_handle);
        } else {
            err = clSetKernelArg(f, i, arg_sizes[i], this_arg);
        }


        if (err != CL_SUCCESS) {
            error(user_context) << "CL: clSetKernelArg failed: "
                                << get_opencl_error_name(err);
            return err;
        }
        i++;
    }
    // Set the shared mem buffer last
    // Always set at least 1 byte of shmem, to keep the launch happy
    debug(user_context)
        << "    clSetKernelArg " << i << " " << shared_mem_bytes << " [NULL]\n";
    err = clSetKernelArg(f, i, (shared_mem_bytes > 0) ? shared_mem_bytes : 1, NULL);
    if (err != CL_SUCCESS) {
        error(user_context) << "CL: clSetKernelArg failed "
                            << get_opencl_error_name(err);
        return err;
    }

    // Launch kernel
    debug(user_context)
        << "    clEnqueueNDRangeKernel "
        << blocksX << "x" << blocksY << "x" << blocksZ << ", "
        << threadsX << "x" << threadsY << "x" << threadsZ << " -> ";
    err = clEnqueueNDRangeKernel(ctx.cmd_queue, f,
                                 // NDRange
                                 3, NULL, global_dim, local_dim,
                                 // Events
                                 0, NULL, NULL);
    debug(user_context) << get_opencl_error_name(err) << "\n";
    if (err != CL_SUCCESS) {
        error(user_context) << "CL: clEnqueueNDRangeKernel failed: "
                            << get_opencl_error_name(err) << "\n";
        return err;
    }

    debug(user_context) << "    Releasing kernel " << (void *)f << "\n";
    clReleaseKernel(f);
    debug(user_context) << "    clReleaseKernel finished" << (void *)f << "\n";

    #ifdef DEBUG_RUNTIME
    err = clFinish(ctx.cmd_queue);
    if (err != CL_SUCCESS) {
        error(user_context) << "CL: clFinish failed (" << err << ")\n";
        return err;
    }
    uint64_t t_after = halide_current_time_ns(user_context);
    debug(user_context) << "    Time: " << (t_after - t_before) / 1.0e6 << " ms\n";
    #endif
    return 0;
}

WEAK int halide_opencl_wrap_cl_mem(void *user_context, struct buffer_t *buf, uintptr_t mem) {
    halide_assert(user_context, buf->dev == 0);
    if (buf->dev != 0) {
        return -2;
    }
    buf->dev = halide_new_device_wrapper(mem, &opencl_device_interface);
    if (buf->dev == 0) {
        return -1;
    }
#if DEBUG_RUNTIME
    if (!validate_device_pointer(user_context, buf)) {
        halide_delete_device_wrapper(buf->dev);
        buf->dev = 0;
        return -3;
    }
#endif
    return 0;
}

WEAK uintptr_t halide_opencl_detach_cl_mem(void *user_context, struct buffer_t *buf) {
    if (buf->dev == NULL) {
        return 0;
    }
    halide_assert(user_context, halide_get_device_interface(buf->dev) == &opencl_device_interface);
    uint64_t mem = halide_get_device_handle(buf->dev);
    halide_delete_device_wrapper(buf->dev);
    buf->dev = 0;
    return (uintptr_t)mem;
}

WEAK uintptr_t halide_opencl_get_cl_mem(void *user_context, struct buffer_t *buf) {
    if (buf->dev == NULL) {
        return 0;
    }
    halide_assert(user_context, halide_get_device_interface(buf->dev) == &opencl_device_interface);
    uint64_t mem = halide_get_device_handle(buf->dev);
    return (uintptr_t)mem;
}

WEAK const struct halide_device_interface *halide_opencl_device_interface() {
    return &opencl_device_interface;
}

WEAK const struct halide_device_interface *halide_opencl_textures_device_interface() {
    return &opencl_textures_device_interface;
}

namespace {
__attribute__((destructor))
WEAK void halide_opencl_cleanup() {
    halide_opencl_device_release(NULL);
}
}

} // extern "C" linkage

namespace Halide { namespace Runtime { namespace Internal { namespace OpenCL {
WEAK const char *get_opencl_error_name(cl_int err) {
    switch (err) {
    case CL_SUCCESS: return "CL_SUCCESS";
    case CL_DEVICE_NOT_FOUND: return "CL_DEVICE_NOT_FOUND";
    case CL_DEVICE_NOT_AVAILABLE: return "CL_DEVICE_NOT_AVAILABLE";
    case CL_COMPILER_NOT_AVAILABLE: return "CL_COMPILER_NOT_AVAILABLE";
    case CL_MEM_OBJECT_ALLOCATION_FAILURE: return "CL_MEM_OBJECT_ALLOCATION_FAILURE";
    case CL_OUT_OF_RESOURCES: return "CL_OUT_OF_RESOURCES";
    case CL_OUT_OF_HOST_MEMORY: return "CL_OUT_OF_HOST_MEMORY";
    case CL_PROFILING_INFO_NOT_AVAILABLE: return "CL_PROFILING_INFO_NOT_AVAILABLE";
    case CL_MEM_COPY_OVERLAP: return "CL_MEM_COPY_OVERLAP";
    case CL_IMAGE_FORMAT_MISMATCH: return "CL_IMAGE_FORMAT_MISMATCH";
    case CL_IMAGE_FORMAT_NOT_SUPPORTED: return "CL_IMAGE_FORMAT_NOT_SUPPORTED";
    case CL_BUILD_PROGRAM_FAILURE: return "CL_BUILD_PROGRAM_FAILURE";
    case CL_MAP_FAILURE: return "CL_MAP_FAILURE";
    case CL_INVALID_VALUE: return "CL_INVALID_VALUE";
    case CL_INVALID_DEVICE_TYPE: return "CL_INVALID_DEVICE_TYPE";
    case CL_INVALID_PLATFORM: return "CL_INVALID_PLATFORM";
    case CL_INVALID_DEVICE: return "CL_INVALID_DEVICE";
    case CL_INVALID_CONTEXT: return "CL_INVALID_CONTEXT";
    case CL_INVALID_QUEUE_PROPERTIES: return "CL_INVALID_QUEUE_PROPERTIES";
    case CL_INVALID_COMMAND_QUEUE: return "CL_INVALID_COMMAND_QUEUE";
    case CL_INVALID_HOST_PTR: return "CL_INVALID_HOST_PTR";
    case CL_INVALID_MEM_OBJECT: return "CL_INVALID_MEM_OBJECT";
    case CL_INVALID_IMAGE_FORMAT_DESCRIPTOR: return "CL_INVALID_IMAGE_FORMAT_DESCRIPTOR";
    case CL_INVALID_IMAGE_SIZE: return "CL_INVALID_IMAGE_SIZE";
    case CL_INVALID_SAMPLER: return "CL_INVALID_SAMPLER";
    case CL_INVALID_BINARY: return "CL_INVALID_BINARY";
    case CL_INVALID_BUILD_OPTIONS: return "CL_INVALID_BUILD_OPTIONS";
    case CL_INVALID_PROGRAM: return "CL_INVALID_PROGRAM";
    case CL_INVALID_PROGRAM_EXECUTABLE: return "CL_INVALID_PROGRAM_EXECUTABLE";
    case CL_INVALID_KERNEL_NAME: return "CL_INVALID_KERNEL_NAME";
    case CL_INVALID_KERNEL_DEFINITION: return "CL_INVALID_KERNEL_DEFINITION";
    case CL_INVALID_KERNEL: return "CL_INVALID_KERNEL";
    case CL_INVALID_ARG_INDEX: return "CL_INVALID_ARG_INDEX";
    case CL_INVALID_ARG_VALUE: return "CL_INVALID_ARG_VALUE";
    case CL_INVALID_ARG_SIZE: return "CL_INVALID_ARG_SIZE";
    case CL_INVALID_KERNEL_ARGS: return "CL_INVALID_KERNEL_ARGS";
    case CL_INVALID_WORK_DIMENSION: return "CL_INVALID_WORK_DIMENSION";
    case CL_INVALID_WORK_GROUP_SIZE: return "CL_INVALID_WORK_GROUP_SIZE";
    case CL_INVALID_WORK_ITEM_SIZE: return "CL_INVALID_WORK_ITEM_SIZE";
    case CL_INVALID_GLOBAL_OFFSET: return "CL_INVALID_GLOBAL_OFFSET";
    case CL_INVALID_EVENT_WAIT_LIST: return "CL_INVALID_EVENT_WAIT_LIST";
    case CL_INVALID_EVENT: return "CL_INVALID_EVENT";
    case CL_INVALID_OPERATION: return "CL_INVALID_OPERATION";
    case CL_INVALID_GL_OBJECT: return "CL_INVALID_GL_OBJECT";
    case CL_INVALID_BUFFER_SIZE: return "CL_INVALID_BUFFER_SIZE";
    case CL_INVALID_MIP_LEVEL: return "CL_INVALID_MIP_LEVEL";
    case CL_INVALID_GLOBAL_WORK_SIZE: return "CL_INVALID_GLOBAL_WORK_SIZE";
    default: return "<Unknown error>";
    }
}

WEAK halide_device_interface opencl_device_interface = {
    halide_use_jit_module,
    halide_release_jit_module,
    halide_opencl_device_malloc,
    halide_opencl_device_free,
    halide_opencl_device_sync,
    halide_opencl_device_release,
    halide_opencl_copy_to_host,
    halide_opencl_copy_to_device,
};

WEAK halide_device_interface opencl_textures_device_interface = {
    halide_use_jit_module,
    halide_release_jit_module,
    halide_opencl_textures_device_malloc,
    halide_opencl_textures_device_free,
    halide_opencl_device_sync,
    halide_opencl_device_release,
<<<<<<< HEAD
    halide_opencl_copy_to_host,
    halide_opencl_copy_to_device,
=======
    halide_opencl_textures_copy_to_host,
    halide_opencl_textures_copy_to_device,
>>>>>>> 661aaf8c
};

}}}} // namespace Halide::Runtime::Internal::OpenCL<|MERGE_RESOLUTION|>--- conflicted
+++ resolved
@@ -746,15 +746,9 @@
      debug(user_context)
          << "CL: halide_opencl_textures_device_malloc (user_context: " << user_context
          << ", buf: " << buf << ")\n";
-<<<<<<< HEAD
-                 
+
      ClContext ctx(user_context);
-                 
-=======
-
-     ClContext ctx(user_context);
-
->>>>>>> 661aaf8c
+
      size_t size = buf_size(user_context, buf);
      if (buf->dev) {
          halide_assert(user_context, validate_device_pointer(user_context, buf, size));
@@ -824,11 +818,7 @@
     } else {
         debug(user_context) << (void *)dev_ptr << "\n";
     }
-<<<<<<< HEAD
-    buf->dev = halide_new_device_wrapper((uint64_t)dev_ptr, &opencl_device_interface);
-=======
     buf->dev = halide_new_device_wrapper((uint64_t)dev_ptr, &opencl_textures_device_interface);
->>>>>>> 661aaf8c
     if (buf->dev == 0) {
         error(user_context) << "CL: out of memory allocating device wrapper.\n";
         clReleaseMemObject(dev_ptr);
@@ -1432,13 +1422,8 @@
     halide_opencl_textures_device_free,
     halide_opencl_device_sync,
     halide_opencl_device_release,
-<<<<<<< HEAD
-    halide_opencl_copy_to_host,
-    halide_opencl_copy_to_device,
-=======
     halide_opencl_textures_copy_to_host,
     halide_opencl_textures_copy_to_device,
->>>>>>> 661aaf8c
 };
 
 }}}} // namespace Halide::Runtime::Internal::OpenCL