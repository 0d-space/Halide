#include "runtime_internal.h"
#include "scoped_spin_lock.h"
#include "device_interface.h"
#include "../buffer_t.h"
#include "HalideRuntimeOpenCL.h"

#include "mini_cl.h"

#include "cuda_opencl_shared.h"

namespace Halide { namespace Runtime { namespace Internal { namespace OpenCL {

extern WEAK halide_device_interface opencl_device_interface;

WEAK const char *get_opencl_error_name(cl_int err);
WEAK int create_opencl_context(void *user_context, cl_context *ctx, cl_command_queue *q);

// An OpenCL context/queue/synchronization lock defined in
// this module with weak linkage
cl_context WEAK weak_cl_ctx = 0;
cl_command_queue WEAK weak_cl_q = 0;
volatile int WEAK weak_cl_lock = 0;

// In the non-JIT case, the context is stored in the weak globals above.
// JIT modules will call halide_opencl_set_context, changing the pointers below.
cl_context WEAK *cl_ctx_ptr = NULL;
cl_command_queue WEAK *cl_q_ptr = NULL;
volatile int WEAK *cl_lock_ptr = NULL;

WEAK char platform_name[256];
WEAK int platform_name_lock = 0;
WEAK bool platform_name_initialized = false;

WEAK char device_type[256];
WEAK int device_type_lock = 0;
WEAK bool device_type_initialized = false;

}}}} // namespace Halide::Runtime::Internal::OpenCL

using namespace Halide::Runtime::Internal::OpenCL;

// Allow OpenCL 1.1 features to be used.
#define ENABLE_OPENCL_11

extern "C" {

extern int64_t halide_current_time_ns(void *user_context);
extern void free(void *);
extern void *malloc(size_t);
extern const char * strstr(const char *, const char *);
extern char *strncpy(char *dst, const char *src, size_t n);
extern int atoi(const char *);
extern char *getenv(const char *);

WEAK void halide_opencl_set_platform_name(const char *n) {
    if (n) {
        strncpy(platform_name, n, 255);
    } else {
        platform_name[0] = 0;
    }
    platform_name_initialized = true;
}

WEAK const char *halide_opencl_get_platform_name(void *user_context) {
    ScopedSpinLock lock(&platform_name_lock);
    if (!platform_name_initialized) {
        const char *name = getenv("HL_OCL_PLATFORM_NAME");
        halide_opencl_set_platform_name(name);
    }
    return platform_name;
}


WEAK void halide_opencl_set_device_type(const char *n) {
    if (n) {
        strncpy(device_type, n, 255);
    } else {
        device_type[0] = 0;
    }
    device_type_initialized = true;
}

WEAK const char *halide_opencl_get_device_type(void *user_context) {
    ScopedSpinLock lock(&device_type_lock);
    if (!device_type_initialized) {
        const char *name = getenv("HL_OCL_DEVICE_TYPE");
        halide_opencl_set_device_type(name);
    }
    return device_type;
}

WEAK void halide_opencl_set_context(cl_context* ctx_ptr, cl_command_queue* q_ptr, volatile int* lock_ptr) {
    cl_ctx_ptr = ctx_ptr;
    cl_q_ptr = q_ptr;
    cl_lock_ptr = lock_ptr;
}

// The default implementation of halide_acquire_cl_context uses the global
// pointers above, and serializes access with a spin lock.
// Overriding implementations of acquire/release must implement the following
// behavior:
// - halide_acquire_cl_context should always store a valid context/command
//   queue in ctx/q, or return an error code.
// - A call to halide_acquire_cl_context is followed by a matching call to
//   halide_release_cl_context. halide_acquire_cl_context should block while a
//   previous call (if any) has not yet been released via halide_release_cl_context.
WEAK int halide_acquire_cl_context(void *user_context, cl_context *ctx, cl_command_queue *q) {
    // TODO: Should we use a more "assertive" assert? These asserts do
    // not block execution on failure.
    halide_assert(user_context, ctx != NULL);
    halide_assert(user_context, q != NULL);

    // If the context pointers aren't hooked up, use our weak globals.
    if (cl_ctx_ptr == NULL) {
        cl_ctx_ptr = &weak_cl_ctx;
        cl_q_ptr = &weak_cl_q;
        cl_lock_ptr = &weak_cl_lock;
    }

    halide_assert(user_context, cl_lock_ptr != NULL);
    while (__sync_lock_test_and_set(cl_lock_ptr, 1)) { }

    // If the context has not been initialized, initialize it now.
    halide_assert(user_context, cl_ctx_ptr != NULL);
    halide_assert(user_context, cl_q_ptr != NULL);
    if (!(*cl_ctx_ptr)) {
        cl_int error = create_opencl_context(user_context, cl_ctx_ptr, cl_q_ptr);
        if (error != CL_SUCCESS) {
            __sync_lock_release(cl_lock_ptr);
            return error;
        }
    }

    *ctx = *cl_ctx_ptr;
    *q = *cl_q_ptr;
    return 0;
}

WEAK int halide_release_cl_context(void *user_context) {
    __sync_lock_release(cl_lock_ptr);
    return 0;
}

} // extern "C"

namespace Halide { namespace Runtime { namespace Internal { namespace OpenCL {

// Helper object to acquire and release the OpenCL context.
class ClContext {
    void *user_context;

public:
    cl_context context;
    cl_command_queue cmd_queue;
    cl_int error;

    // Constructor sets 'error' if any occurs.
    ClContext(void *user_context) : user_context(user_context),
                                    context(NULL),
                                    cmd_queue(NULL),
                                    error(CL_SUCCESS) {
        error = halide_acquire_cl_context(user_context, &context, &cmd_queue);
        halide_assert(user_context, context != NULL && cmd_queue != NULL);
    }

    ~ClContext() {
        halide_release_cl_context(user_context);
    }
};

// Structure to hold the state of a module attached to the context.
// Also used as a linked-list to keep track of all the different
// modules that are attached to a context in order to release them all
// when then context is released.
struct module_state {
    cl_program program;
    module_state *next;
};
WEAK module_state *state_list = NULL;

WEAK bool validate_device_pointer(void *user_context, buffer_t* buf, size_t size=0) {
    if (buf->dev == 0) {
        return true;
    }

    cl_mem dev_ptr = (cl_mem)get_device_handle(buf->dev);

    size_t real_size;
    cl_int result = clGetMemObjectInfo(dev_ptr, CL_MEM_SIZE, sizeof(size_t), &real_size, NULL);
    if (result != CL_SUCCESS) {
        error(user_context) << "CL: Bad device pointer " << (void *)dev_ptr
                            << ": clGetMemObjectInfo returned "
                            << get_opencl_error_name(result);
        return false;
    }

    debug(user_context) << "CL: validate " << (void *)dev_ptr
                        << ": asked for " << size
                        << ", actual allocated " << real_size << "\n";

    if (size) {
        halide_assert(user_context, real_size >= size && "Validating pointer with insufficient size");
    }
    return true;
}

// Initializes the context used by the default implementation
// of halide_acquire_context.
WEAK int create_opencl_context(void *user_context, cl_context *ctx, cl_command_queue *q) {
    debug(user_context)
        << "    create_opencl_context (user_context: " << user_context << ")\n";

    halide_assert(user_context, ctx != NULL && *ctx == NULL);
    halide_assert(user_context, q != NULL && *q == NULL);

    cl_int err = 0;

    const cl_uint max_platforms = 4;
    cl_platform_id platforms[max_platforms];
    cl_uint platform_count = 0;

    err = clGetPlatformIDs(max_platforms, platforms, &platform_count);
    if (err != CL_SUCCESS) {
        error(user_context) << "CL: clGetPlatformIDs failed: "
                            << get_opencl_error_name(err);
        return err;
    }

    cl_platform_id platform = NULL;

    // Find the requested platform, or the first if none specified.
    const char *name = halide_opencl_get_platform_name(user_context);
    if (name != NULL) {
        for (cl_uint i = 0; i < platform_count; ++i) {
            const cl_uint max_platform_name = 256;
            char platform_name[max_platform_name];
            err = clGetPlatformInfo(platforms[i], CL_PLATFORM_NAME, max_platform_name, platform_name, NULL );
            if (err != CL_SUCCESS) continue;

            // A platform matches the request if it is a substring of the platform name.
            if (strstr(platform_name, name)) {
                platform = platforms[i];
                break;
            }
        }
    } else if (platform_count > 0) {
        platform = platforms[0];
    }
    if (platform == NULL){
        error(user_context) << "CL: Failed to find platform\n";
        return CL_INVALID_PLATFORM;
    }

    #ifdef DEBUG_RUNTIME
    const cl_uint max_platform_name = 256;
    char platform_name[max_platform_name];
    err = clGetPlatformInfo(platform, CL_PLATFORM_NAME, max_platform_name, platform_name, NULL );
    if (err != CL_SUCCESS) {
        debug(user_context) << "    clGetPlatformInfo(CL_PLATFORM_NAME) failed: "
                            << get_opencl_error_name(err) << "\n";
        // This is just debug info, report the error but don't fail context creation due to it.
        //return err;
    } else {
        debug(user_context) << "    Got platform '" << platform_name
                            << "', about to create context (t="
                            << halide_current_time_ns(user_context)
                            << ")\n";
    }
    #endif

    // Get the types of devices requested.
    cl_device_type device_type = 0;
    const char * dev_type = halide_opencl_get_device_type(user_context);
    if (dev_type != NULL) {
        if (strstr("cpu", dev_type)) {
            device_type |= CL_DEVICE_TYPE_CPU;
        }
        if (strstr("gpu", dev_type)) {
            device_type |= CL_DEVICE_TYPE_GPU;
        }
        if (strstr("acc", dev_type)) {
            device_type |= CL_DEVICE_TYPE_ACCELERATOR;
        }
    }
    // If no device types are specified, use all the available
    // devices.
    if (device_type == 0) {
        device_type = CL_DEVICE_TYPE_ALL;
    }

    // Get all the devices of the specified type.
    const cl_uint maxDevices = 4;
    cl_device_id devices[maxDevices];
    cl_uint deviceCount = 0;
    err = clGetDeviceIDs(platform, device_type, maxDevices, devices, &deviceCount );
    if (err != CL_SUCCESS) {
        error(user_context) << "CL: clGetDeviceIDs failed: "
                            << get_opencl_error_name(err);
        return err;
    }

    // If the user indicated a specific device index to use, use
    // that. Note that this is an index within the set of devices
    // specified by the device type. -1 means the last device.
    int device = halide_get_gpu_device(user_context);
    if (device == -1) {
        device = deviceCount - 1;
    }

    if (device < 0 || device >= deviceCount) {
        error(user_context) << "CL: Failed to get device: " << device;
        return CL_DEVICE_NOT_FOUND;
    }

    cl_device_id dev = devices[device];

    #ifdef DEBUG_RUNTIME
    // Declare variables for other state we want to query.
    char device_name[256] = "";
    char device_vendor[256] = "";
    char device_profile[256] = "";
    char device_version[256] = "";
    char driver_version[256] = "";
    cl_ulong global_mem_size = 0;
    cl_ulong max_mem_alloc_size = 0;
    cl_ulong local_mem_size = 0;
    cl_uint max_compute_units = 0;
    size_t max_work_group_size = 0;
    cl_uint max_work_item_dimensions = 0;
    size_t max_work_item_sizes[4] = { 0, };


    struct {void *dst; size_t sz; cl_device_info param;} infos[] = {
        {&device_name[0], sizeof(device_name), CL_DEVICE_NAME},
        {&device_vendor[0], sizeof(device_vendor), CL_DEVICE_VENDOR},
        {&device_profile[0], sizeof(device_profile), CL_DEVICE_PROFILE},
        {&device_version[0], sizeof(device_version), CL_DEVICE_VERSION},
        {&driver_version[0], sizeof(driver_version), CL_DRIVER_VERSION},
        {&global_mem_size, sizeof(global_mem_size), CL_DEVICE_GLOBAL_MEM_SIZE},
        {&max_mem_alloc_size, sizeof(max_mem_alloc_size), CL_DEVICE_MAX_MEM_ALLOC_SIZE},
        {&local_mem_size, sizeof(local_mem_size), CL_DEVICE_LOCAL_MEM_SIZE},
        {&max_compute_units, sizeof(max_compute_units), CL_DEVICE_MAX_COMPUTE_UNITS},
        {&max_work_group_size, sizeof(max_work_group_size), CL_DEVICE_MAX_WORK_GROUP_SIZE},
        {&max_work_item_dimensions, sizeof(max_work_item_dimensions), CL_DEVICE_MAX_WORK_ITEM_DIMENSIONS},
        {&max_work_item_sizes[0], sizeof(max_work_item_sizes), CL_DEVICE_MAX_WORK_ITEM_SIZES},
        {NULL}};

    // Do all the queries.
    for (int i = 0; infos[i].dst; i++) {
        err = clGetDeviceInfo(dev, infos[i].param, infos[i].sz, infos[i].dst, NULL);
        if (err != CL_SUCCESS) {
            error(user_context) << "CL: clGetDeviceInfo failed: "
                                << get_opencl_error_name(err);
            return err;
        }
    }

    debug(user_context)
        << "      device name: " << device_name << "\n"
        << "      device vendor: " << device_vendor << "\n"
        << "      device profile: " << device_profile << "\n"
        << "      global mem size: " << global_mem_size/(1024*1024) << " MB\n"
        << "      max mem alloc size: " << max_mem_alloc_size/(1024*1024) << " MB\n"
        << "      local mem size: " << local_mem_size << "\n"
        << "      max compute units: " << max_compute_units << "\n"
        << "      max workgroup size: " << max_work_group_size << "\n"
        << "      max work item dimensions: " << max_work_item_dimensions << "\n"
        << "      max work item sizes: " << max_work_item_sizes[0]
        << "x" << max_work_item_sizes[1]
        << "x" << max_work_item_sizes[2]
        << "x" << max_work_item_sizes[3] << "\n";
    #endif


    // Create context and command queue.
    cl_context_properties properties[] = { CL_CONTEXT_PLATFORM, (cl_context_properties)platform, 0 };
    debug(user_context) << "    clCreateContext -> ";
    *ctx = clCreateContext(properties, 1, &dev, NULL, NULL, &err);
    if (err != CL_SUCCESS) {
        debug(user_context) << get_opencl_error_name(err);
        error(user_context) << "CL: clCreateContext failed: "
                            << get_opencl_error_name(err);
        return err;
    } else {
        debug(user_context) << *ctx << "\n";
    }

    debug(user_context) << "    clCreateCommandQueue ";
    *q = clCreateCommandQueue(*ctx, dev, 0, &err);
    if (err != CL_SUCCESS) {
        debug(user_context) << get_opencl_error_name(err);
        error(user_context) << "CL: clCreateCommandQueue failed: "
                            << get_opencl_error_name(err);
        return err;
    } else {
        debug(user_context) << *q << "\n";
    }

    return err;
}

}}}} // namespace Halide::Runtime::Internal::OpenCL

extern "C" {

<<<<<<< HEAD
WEAK int halide_opencl_device_free(void *user_context, buffer_t* buf) {
=======
WEAK int halide_dev_free(void *user_context, struct buffer_t *buf) {
>>>>>>> de3cb3f5

    // halide_opencl_device_free, at present, can be exposed to clients and they
    // should be allowed to call halide_opencl_device_free on any buffer_t
    // including ones that have never been used with a GPU.
    if (buf->dev == 0) {
      return 0;
    }

    cl_mem dev_ptr = (cl_mem)get_device_handle(buf->dev);

    debug(user_context)
        << "CL: halide_opencl_device_free (user_context: " << user_context
        << ", buf: " << buf << ")\n";

    ClContext ctx(user_context);
    if (ctx.error != CL_SUCCESS) {
        return ctx.error;
    }

    #ifdef DEBUG_RUNTIME
    uint64_t t_before = halide_current_time_ns(user_context);
    #endif

    halide_assert(user_context, validate_device_pointer(user_context, buf));
    debug(user_context) << "    clReleaseMemObject " << (void *)dev_ptr << "\n";
    cl_int result = clReleaseMemObject((cl_mem)dev_ptr);
    // If clReleaseMemObject fails, it is unlikely to succeed in a later call, so
    // we just end our reference to it regardless.
    delete_device_wrapper(buf->dev);
    buf->dev = 0;
    if (result != CL_SUCCESS) {
        error(user_context) << "CL: clReleaseMemObject failed: "
                            << get_opencl_error_name(result);
        return result;
    }

    #ifdef DEBUG_RUNTIME
    uint64_t t_after = halide_current_time_ns(user_context);
    debug(user_context) << "    Time: " << (t_after - t_before) / 1.0e6 << " ms\n";
    #endif

    halide_release_jit_module();

    return 0;
}


WEAK int halide_opencl_initialize_kernels(void *user_context, void **state_ptr, const char* src, int size) {
    debug(user_context)
        << "CL: halide_opencl_init_kernels (user_context: " << user_context
        << ", state_ptr: " << state_ptr
        << ", program: " << (void *)src
        << ", size: " << size << "\n";

    ClContext ctx(user_context);
    if (ctx.error != CL_SUCCESS) {
        return ctx.error;
    }

    #ifdef DEBUG_RUNTIME
    uint64_t t_before = halide_current_time_ns(user_context);
    #endif

    // Create the state object if necessary. This only happens once, regardless
    // of how many times halide_init_kernels/halide_release is called.
    // halide_release traverses this list and releases the program objects, but
    // it does not modify the list nodes created/inserted here.
    module_state **state = (module_state**)state_ptr;
    if (!(*state)) {
        *state = (module_state*)malloc(sizeof(module_state));
        (*state)->program = NULL;
        (*state)->next = state_list;
        state_list = *state;
    }

    // Create the program if necessary. TODO: The program object needs to not
    // only already exist, but be created for the same context/device as the
    // calling context/device.
    if (!(*state && (*state)->program) && size > 1) {
        cl_int err = 0;
        cl_device_id dev;

        err = clGetContextInfo(ctx.context, CL_CONTEXT_DEVICES, sizeof(dev), &dev, NULL);
        if (err != CL_SUCCESS) {
            error(user_context) << "CL: clGetContextInfo(CL_CONTEXT_DEVICES) failed: "
                                << get_opencl_error_name(err);
            return err;
        }

        cl_device_id devices[] = { dev };

        // Get the max constant buffer size supported by this OpenCL implementation.
        cl_ulong max_constant_buffer_size = 0;
        err = clGetDeviceInfo(dev, CL_DEVICE_MAX_CONSTANT_BUFFER_SIZE, sizeof(max_constant_buffer_size), &max_constant_buffer_size, NULL);
        if (err != CL_SUCCESS) {
            error(user_context) << "CL: clGetDeviceInfo (CL_DEVICE_MAX_CONSTANT_BUFFER_SIZE) failed: "
                                << get_opencl_error_name(err);
            return err;
        }
        // Get the max number of constant arguments supported by this OpenCL implementation.
        cl_uint max_constant_args = 0;
        err = clGetDeviceInfo(dev, CL_DEVICE_MAX_CONSTANT_ARGS, sizeof(max_constant_args), &max_constant_args, NULL);
        if (err != CL_SUCCESS) {
            error(user_context) << "CL: clGetDeviceInfo (CL_DEVICE_MAX_CONSTANT_ARGS) failed: "
                                << get_opencl_error_name(err);
            return err;
        }

        // Build the compile argument options.
        stringstream options(user_context);
        options << "-D MAX_CONSTANT_BUFFER_SIZE=" << max_constant_buffer_size
                << " -D MAX_CONSTANT_ARGS=" << max_constant_args;

        const char * sources[] = { src };
        debug(user_context) << "    clCreateProgramWithSource -> ";
        cl_program program = clCreateProgramWithSource(ctx.context, 1, &sources[0], NULL, &err );
        if (err != CL_SUCCESS) {
            debug(user_context) << get_opencl_error_name(err) << "\n";
            error(user_context) << "CL: clCreateProgramWithSource failed: "
                                << get_opencl_error_name(err);
            return err;
        } else {
            debug(user_context) << (void *)program << "\n";
        }
        (*state)->program = program;

        debug(user_context) << "    clBuildProgram " << (void *)program
                            << " " << options.str() << "\n";
        err = clBuildProgram(program, 1, devices, options.str(), NULL, NULL );
        if (err != CL_SUCCESS) {

            // Allocate an appropriately sized buffer for the build log.
            char buffer[8192];

            // Get build log
            if (clGetProgramBuildInfo(program, dev,
                                      CL_PROGRAM_BUILD_LOG,
                                      sizeof(buffer), buffer,
                                      NULL) == CL_SUCCESS) {
                error(user_context) << "CL: clBuildProgram failed: "
                                    << get_opencl_error_name(err)
                                    << "\nBuild Log:\n "
                                    << buffer;
            } else {
                error(user_context) << "clGetProgramBuildInfo failed";
            }

            return err;
        }
    }

    #ifdef DEBUG_RUNTIME
    uint64_t t_after = halide_current_time_ns(user_context);
    debug(user_context) << "    Time: " << (t_after - t_before) / 1.0e6 << " ms\n";
    #endif

    return 0;
}

// Used to generate correct timings when tracing
WEAK int halide_opencl_device_sync(void *user_context, struct buffer_t *) {
    debug(user_context) << "CL: halide_opencl_device_sync (user_context: " << user_context << ")\n";

    ClContext ctx(user_context);
    halide_assert(user_context, ctx.error == CL_SUCCESS);

    #ifdef DEBUG_RUNTIME
    uint64_t t_before = halide_current_time_ns(user_context);
    #endif

    cl_int err = clFinish(ctx.cmd_queue);
    if (err != CL_SUCCESS) {
        error(user_context) << "CL: clFinish failed: "
                            << get_opencl_error_name(err);
        return err;
    }

    #ifdef DEBUG_RUNTIME
    uint64_t t_after = halide_current_time_ns(user_context);
    debug(user_context) << "    Time: " << (t_after - t_before) / 1.0e6 << " ms\n";
    #endif

    return CL_SUCCESS;
}

WEAK int halide_opencl_device_release(void *user_context) {
    debug(user_context)
        << "CL: halide_opencl_device_release (user_context: " << user_context << ")\n";

    // The ClContext object does not allow the context storage to be modified,
    // so we use halide_acquire_context directly.
    int err;
    cl_context ctx;
    cl_command_queue q;
    err = halide_acquire_cl_context(user_context, &ctx, &q);
    if (err != 0 || !ctx) {
        return -1;
    }

    err = clFinish(q);
    halide_assert(user_context, err == CL_SUCCESS);

    // Unload the modules attached to this context. Note that the list
    // nodes themselves are not freed, only the program objects are
    // released. Subsequent calls to halide_init_kernels might re-create
    // the program object using the same list node to store the program
    // object.
    module_state *state = state_list;
    while (state) {
        if (state->program) {
            debug(user_context) << "    clReleaseProgram " << state->program << "\n";
            err = clReleaseProgram(state->program);
            halide_assert(user_context, err == CL_SUCCESS);
            state->program = NULL;
        }
        state = state->next;
    }

    // Release the context itself, if we created it.
    if (ctx == weak_cl_ctx) {
        debug(user_context) << "    clReleaseCommandQueue " << weak_cl_q << "\n";
        err = clReleaseCommandQueue(weak_cl_q);
        halide_assert(user_context, err == CL_SUCCESS);
        weak_cl_q = NULL;

        debug(user_context) << "    clReleaseContext " << weak_cl_ctx << "\n";
        err = clReleaseContext(weak_cl_ctx);
        halide_assert(user_context, err == CL_SUCCESS);
        weak_cl_ctx = NULL;
    }

    halide_release_cl_context(user_context);

    return 0;
}

<<<<<<< HEAD
WEAK int halide_opencl_device_malloc(void *user_context, buffer_t* buf) {
=======
namespace {
__attribute__((destructor))
WEAK void halide_opencl_cleanup() {
    halide_release(NULL);
}
}

WEAK int halide_dev_malloc(void *user_context, struct buffer_t *buf) {
>>>>>>> de3cb3f5
    debug(user_context)
        << "CL: halide_opencl_device_malloc (user_context: " << user_context
        << ", buf: " << buf << ")\n";

    ClContext ctx(user_context);
    if (ctx.error != CL_SUCCESS) {
        return ctx.error;
    }

    size_t size = buf_size(user_context, buf);
    if (buf->dev) {
        halide_assert(user_context, validate_device_pointer(user_context, buf, size));
        return 0;
    }

    halide_assert(user_context, buf->stride[0] >= 0 && buf->stride[1] >= 0 &&
                                buf->stride[2] >= 0 && buf->stride[3] >= 0);

    debug(user_context)
        << "    Allocating buffer of " << size << " bytes,"
        << " extents: " << buf->extent[0] << "x" << buf->extent[1] << "x" << buf->extent[2] << "x" << buf->extent[3]
        << " strides: " << buf->stride[0] << "x" << buf->stride[1] << "x" << buf->stride[2] << "x" << buf->stride[3]
        << " (" << buf->elem_size << " bytes per element)\n";

    #ifdef DEBUG_RUNTIME
    uint64_t t_before = halide_current_time_ns(user_context);
    #endif

    cl_int err;
    debug(user_context) << "    clCreateBuffer -> " << size << " ";
    cl_mem dev_ptr = clCreateBuffer(ctx.context, CL_MEM_READ_WRITE, size, NULL, &err);
    if (err != CL_SUCCESS || dev_ptr == 0) {
        debug(user_context) << get_opencl_error_name(err) << "\n";
        error(user_context) << "CL: clCreateBuffer failed: "
                            << get_opencl_error_name(err);
        return err;
    } else {
        debug(user_context) << (void *)dev_ptr << "\n";
    }
    buf->dev = new_device_wrapper((uint64_t)dev_ptr, &opencl_device_interface);
    if (buf->dev == 0) {
        error(user_context) << "CL: out of memory allocating device wrapper.\n";
        clReleaseMemObject(dev_ptr);
        return -1;
    }

    debug(user_context)
        << "    Allocated device buffer " << (void *)buf->dev
        << " for buffer " << buf << "\n";

    #ifdef DEBUG_RUNTIME
    uint64_t t_after = halide_current_time_ns(user_context);
    debug(user_context) << "    Time: " << (t_after - t_before) / 1.0e6 << " ms\n";
    #endif

    halide_use_jit_module();

    return CL_SUCCESS;
}

WEAK int halide_opencl_copy_to_device(void *user_context, buffer_t* buf) {
    int err = halide_opencl_device_malloc(user_context, buf);
    if (err) {
        return err;
    }

    debug(user_context)
        << "CL: halide_opencl_copy_to_device (user_context: " << user_context
        << ", buf: " << buf << ")\n";

    // Acquire the context so we can use the command queue. This also avoids multiple
    // redundant calls to clEnqueueWriteBuffer when multiple threads are trying to copy
    // the same buffer.
    ClContext ctx(user_context);
    if (ctx.error != CL_SUCCESS) {
        return ctx.error;
    }

    #ifdef DEBUG_RUNTIME
    uint64_t t_before = halide_current_time_ns(user_context);
    #endif

    halide_assert(user_context, buf->host && buf->dev);
    halide_assert(user_context, validate_device_pointer(user_context, buf));

    device_copy c = make_host_to_device_copy(buf);

    for (int w = 0; w < c.extent[3]; w++) {
        for (int z = 0; z < c.extent[2]; z++) {
#ifdef ENABLE_OPENCL_11
            // OpenCL 1.1 supports stride-aware memory transfers up to 3D, so we
            // can deal with the 2 innermost strides with OpenCL.
            uint64_t off = z * c.stride_bytes[2] + w * c.stride_bytes[3];

            size_t offset[3] = { off, 0, 0 };
            size_t region[3] = { c.chunk_size, c.extent[0], c.extent[1] };

            debug(user_context)
                << "    clEnqueueWriteBufferRect ((" << z << ", " << w << "), "
                << "(" << (void *)c.src << " -> " << c.dst << ") + " << off << ", "
                << region[0] << "x" << region[1] << "x" << region[2] << " bytes, "
                << c.stride_bytes[0] << "x" << c.stride_bytes[1] << ")\n";

            cl_int err = clEnqueueWriteBufferRect(ctx.cmd_queue, (cl_mem)c.dst, CL_FALSE,
                                                  offset, offset, region,
                                                  c.stride_bytes[0], c.stride_bytes[1],
                                                  c.stride_bytes[0], c.stride_bytes[1],
                                                  (void *)c.src,
                                                  0, NULL, NULL);

            if (err != CL_SUCCESS) {
                error(user_context) << "CL: clEnqueueWriteBufferRect failed: "
                                    << get_opencl_error_name(err);
                return err;
            }
#else
            for (int y = 0; y < c.extent[1]; y++) {
                for (int x = 0; x < c.extent[0]; x++) {
                    uint64_t off = (x * c.stride_bytes[0] +
                                    y * c.stride_bytes[1] +
                                    z * c.stride_bytes[2] +
                                    w * c.stride_bytes[3]);
                    void *src = (void *)(c.src + off);
                    void *dst = (void *)(c.dst + off);
                    uint64_t size = c.chunk_size;

                    debug(user_context)
                        << "    clEnqueueWriteBuffer  ((" << x << ", " << y << ", " << z << ", " << w << "), "
                        << size << " bytes, " << src << " -> " << (void *)dst << ")\n";

                    cl_int err = clEnqueueWriteBuffer(ctx.cmd_queue, (cl_mem)c.dst,
                                                      CL_FALSE, off, size, src, 0, NULL, NULL);
                    if (err != CL_SUCCESS) {
                        error(user_context) << "CL: clEnqueueWriteBuffer failed: "
                                            << get_opencl_error_name(err);
                        return err;
                    }
                }
            }
#endif
        }
    }
    // The writes above are all non-blocking, so empty the command
    // queue before we proceed so that other host code won't write
    // to the buffer while the above writes are still running.
    clFinish(ctx.cmd_queue);

    #ifdef DEBUG_RUNTIME
    uint64_t t_after = halide_current_time_ns(user_context);
    debug(user_context) << "    Time: " << (t_after - t_before) / 1.0e6 << " ms\n";
    #endif

    return 0;
}

WEAK int halide_opencl_copy_to_host(void *user_context, buffer_t* buf) {
    debug(user_context)
        << "CL: halide_copy_to_host (user_context: " << user_context
        << ", buf: " << buf << ")\n";

    // Acquire the context so we can use the command queue. This also avoids multiple
    // redundant calls to clEnqueueReadBuffer when multiple threads are trying to copy
    // the same buffer.
    ClContext ctx(user_context);
    if (ctx.error != CL_SUCCESS) {
        return ctx.error;
    }

    #ifdef DEBUG_RUNTIME
    uint64_t t_before = halide_current_time_ns(user_context);
    #endif

    halide_assert(user_context, buf->host && buf->dev);
    halide_assert(user_context, validate_device_pointer(user_context, buf));

    device_copy c = make_device_to_host_copy(buf);

    for (int w = 0; w < c.extent[3]; w++) {
        for (int z = 0; z < c.extent[2]; z++) {
#ifdef ENABLE_OPENCL_11
            // OpenCL 1.1 supports stride-aware memory transfers up to 3D, so we
            // can deal with the 2 innermost strides with OpenCL.
            uint64_t off = z * c.stride_bytes[2] + w * c.stride_bytes[3];

            size_t offset[3] = { off, 0, 0 };
            size_t region[3] = { c.chunk_size, c.extent[0], c.extent[1] };

            debug(user_context)
                << "    clEnqueueReadBufferRect ((" << z << ", " << w << "), "
                << "(" << (void *)c.src << " -> " << (void *)c.dst << ") + " << off << ", "
                << region[0] << "x" << region[1] << "x" << region[2] << " bytes, "
                << c.stride_bytes[0] << "x" << c.stride_bytes[1] << ")\n";

            cl_int err = clEnqueueReadBufferRect(ctx.cmd_queue, (cl_mem)c.src, CL_FALSE,
                                                 offset, offset, region,
                                                 c.stride_bytes[0], c.stride_bytes[1],
                                                 c.stride_bytes[0], c.stride_bytes[1],
                                                 (void *)c.dst,
                                                 0, NULL, NULL);

            if (err != CL_SUCCESS) {
                error(user_context) << "CL: clEnqueueReadBufferRect failed: "
                                    << get_opencl_error_name(err);
                return err;
            }
#else
            for (int y = 0; y < c.extent[1]; y++) {
                for (int x = 0; x < c.extent[0]; x++) {
                    uint64_t off = (x * c.stride_bytes[0] +
                                    y * c.stride_bytes[1] +
                                    z * c.stride_bytes[2] +
                                    w * c.stride_bytes[3]);
                    void *src = (void *)(c.src + off);
                    void *dst = (void *)(c.dst + off);
                    uint64_t size = c.chunk_size;

                    debug(user_context)
                        << "    clEnqueueReadBuffer  ((" << x << ", " << y << ", " << z << ", " << w << "), "
                        << size << " bytes, " << src << " -> " << dst << ")\n";

                    cl_int err = clEnqueueReadBuffer(ctx.cmd_queue, (cl_mem)c.src,
                                                     CL_FALSE, off, size, dst, 0, NULL, NULL);
                    if (err != CL_SUCCESS) {
                        error(user_context) << "CL: clEnqueueReadBuffer failed: "
                                            << get_opencl_error_name(err);
                        return err;
                    }
                }
            }
#endif
        }
    }
    // The writes above are all non-blocking, so empty the command
    // queue before we proceed so that other host code won't read
    // bad data.
    clFinish(ctx.cmd_queue);

    #ifdef DEBUG_RUNTIME
    uint64_t t_after = halide_current_time_ns(user_context);
    debug(user_context) << "    Time: " << (t_after - t_before) / 1.0e6 << " ms\n";
    #endif

    return 0;
}

WEAK int halide_opencl_run(void *user_context,
                           void *state_ptr,
                           const char* entry_name,
                           int blocksX, int blocksY, int blocksZ,
                           int threadsX, int threadsY, int threadsZ,
                           int shared_mem_bytes,
                           size_t arg_sizes[],
                           void* args[],
                           int8_t arg_is_buffer[],
                           int num_attributes,
                           float* vertex_buffer,
                           int num_coords_dim0,
                           int num_coords_dim1) {
    debug(user_context)
        << "CL: halide_opencl_run (user_context: " << user_context << ", "
        << "entry: " << entry_name << ", "
        << "blocks: " << blocksX << "x" << blocksY << "x" << blocksZ << ", "
        << "threads: " << threadsX << "x" << threadsY << "x" << threadsZ << ", "
        << "shmem: " << shared_mem_bytes << "\n";


    cl_int err;
    ClContext ctx(user_context);
    if (ctx.error != CL_SUCCESS) {
        return ctx.error;
    }

    #ifdef DEBUG_RUNTIME
    uint64_t t_before = halide_current_time_ns(user_context);
    #endif

    // Create kernel object for entry_name from the program for this module.
    halide_assert(user_context, state_ptr);
    cl_program program = ((module_state*)state_ptr)->program;

    halide_assert(user_context, program);
    debug(user_context) << "    clCreateKernel " << entry_name << " -> ";
    cl_kernel f = clCreateKernel(program, entry_name, &err);
    if (err != CL_SUCCESS) {
        debug(user_context) << get_opencl_error_name(err) << "\n";
        error(user_context) << "CL: clCreateKernel " << entry_name << " failed: "
                            << get_opencl_error_name(err) << "\n";
        return err;
    } else {
        #ifdef DEBUG_RUNTIME
        uint64_t t_create_kernel = halide_current_time_ns(user_context);
        debug(user_context) << "    Time: " << (t_create_kernel - t_before) / 1.0e6 << " ms\n";
        #endif
    }

    // Pack dims
    size_t global_dim[3] = {blocksX*threadsX,  blocksY*threadsY,  blocksZ*threadsZ};
    size_t local_dim[3] = {threadsX, threadsY, threadsZ};

    // Set args
    int i = 0;
    while (arg_sizes[i] != 0) {
        debug(user_context) << "    clSetKernelArg " << i
                            << " " << arg_sizes[i]
                            << " [" << (*((void **)args[i])) << " ...] "
                            << arg_is_buffer[i] << "\n";
        void *this_arg = args[i];
        uint64_t opencl_handle;
        if (arg_is_buffer[i]) {
            halide_assert(user_context, arg_sizes[i] == sizeof(uint64_t));
            opencl_handle = get_device_handle(*(uint64_t *)this_arg);
            debug(user_context) << "Mapped dev handle is: " << (void *)opencl_handle << "\n";
            this_arg = &opencl_handle;
        }
                                
        cl_int err = clSetKernelArg(f, i, arg_sizes[i], this_arg);
        if (err != CL_SUCCESS) {
            error(user_context) << "CL: clSetKernelArg failed: "
                                << get_opencl_error_name(err);
            return err;
        }
        i++;
    }
    // Set the shared mem buffer last
    // Always set at least 1 byte of shmem, to keep the launch happy
    debug(user_context)
        << "    clSetKernelArg " << i << " " << shared_mem_bytes << " [NULL]\n";
    err = clSetKernelArg(f, i, (shared_mem_bytes > 0) ? shared_mem_bytes : 1, NULL);
    if (err != CL_SUCCESS) {
        error(user_context) << "CL: clSetKernelArg failed "
                            << get_opencl_error_name(err);
        return err;
    }

    // Launch kernel
    debug(user_context)
        << "    clEnqueueNDRangeKernel "
        << blocksX << "x" << blocksY << "x" << blocksZ << ", "
        << threadsX << "x" << threadsY << "x" << threadsZ << " -> ";
    err = clEnqueueNDRangeKernel(ctx.cmd_queue, f,
                                 // NDRange
                                 3, NULL, global_dim, local_dim,
                                 // Events
                                 0, NULL, NULL);
    debug(user_context) << get_opencl_error_name(err) << "\n";
    if (err != CL_SUCCESS) {
        error(user_context) << "CL: clEnqueueNDRangeKernel failed: "
                            << get_opencl_error_name(err) << "\n";
        return err;
    }

    debug(user_context) << "    clReleaseKernel " << (void *)f << "\n";
    clReleaseKernel(f);
    debug(user_context) << "    clReleaseKernel finished" << (void *)f << "\n";

    #ifdef DEBUG_RUNTIME
    err = clFinish(ctx.cmd_queue);
    if (err != CL_SUCCESS) {
        error(user_context) << "CL: clFinish failed (" << err << ")\n";
        return err;
    }
    uint64_t t_after = halide_current_time_ns(user_context);
    debug(user_context) << "    Time: " << (t_after - t_before) / 1.0e6 << " ms\n";
    #endif
    return 0;
}

WEAK int halide_opencl_wrap_cl_mem(void *user_context, struct buffer_t *buf, uintptr_t mem) {
    halide_assert(user_context, buf->dev == 0);
    if (buf->dev != 0) {
        return -2;
    }
    buf->dev = new_device_wrapper(mem, &opencl_device_interface);
    if (buf->dev == 0) {
        return -1;
    }
#if DEBUG_RUNTIME
    if (!validate_device_pointer(user_context, buf)) {
        delete_device_wrapper(buf->dev);
        buf->dev = 0;
        return -3;
    }
#endif
    return 0;
}

WEAK uintptr_t halide_opencl_detach_cl_mem(void *user_context, struct buffer_t *buf) {
    if (buf->dev == NULL) {
        return 0;
    }
    halide_assert(user_context, get_device_interface(buf->dev) == &opencl_device_interface);
    uint64_t mem = get_device_handle(buf->dev);
    delete_device_wrapper(buf->dev);
    buf->dev = 0;
    return (uintptr_t)mem;
}

WEAK uintptr_t halide_opencl_get_cl_mem(void *user_context, struct buffer_t *buf) {
    if (buf->dev == NULL) {
        return 0;
    }
    halide_assert(user_context, get_device_interface(buf->dev) == &opencl_device_interface);
    uint64_t mem = get_device_handle(buf->dev);
    return (uintptr_t)mem;
}

WEAK const struct halide_device_interface *halide_opencl_device_interface() {
    return &opencl_device_interface;
}

} // extern "C" linkage

namespace Halide { namespace Runtime { namespace Internal { namespace OpenCL {
WEAK const char *get_opencl_error_name(cl_int err) {
    switch (err) {
    case CL_SUCCESS: return "CL_SUCCESS";
    case CL_DEVICE_NOT_FOUND: return "CL_DEVICE_NOT_FOUND";
    case CL_DEVICE_NOT_AVAILABLE: return "CL_DEVICE_NOT_AVAILABLE";
    case CL_COMPILER_NOT_AVAILABLE: return "CL_COMPILER_NOT_AVAILABLE";
    case CL_MEM_OBJECT_ALLOCATION_FAILURE: return "CL_MEM_OBJECT_ALLOCATION_FAILURE";
    case CL_OUT_OF_RESOURCES: return "CL_OUT_OF_RESOURCES";
    case CL_OUT_OF_HOST_MEMORY: return "CL_OUT_OF_HOST_MEMORY";
    case CL_PROFILING_INFO_NOT_AVAILABLE: return "CL_PROFILING_INFO_NOT_AVAILABLE";
    case CL_MEM_COPY_OVERLAP: return "CL_MEM_COPY_OVERLAP";
    case CL_IMAGE_FORMAT_MISMATCH: return "CL_IMAGE_FORMAT_MISMATCH";
    case CL_IMAGE_FORMAT_NOT_SUPPORTED: return "CL_IMAGE_FORMAT_NOT_SUPPORTED";
    case CL_BUILD_PROGRAM_FAILURE: return "CL_BUILD_PROGRAM_FAILURE";
    case CL_MAP_FAILURE: return "CL_MAP_FAILURE";
    case CL_INVALID_VALUE: return "CL_INVALID_VALUE";
    case CL_INVALID_DEVICE_TYPE: return "CL_INVALID_DEVICE_TYPE";
    case CL_INVALID_PLATFORM: return "CL_INVALID_PLATFORM";
    case CL_INVALID_DEVICE: return "CL_INVALID_DEVICE";
    case CL_INVALID_CONTEXT: return "CL_INVALID_CONTEXT";
    case CL_INVALID_QUEUE_PROPERTIES: return "CL_INVALID_QUEUE_PROPERTIES";
    case CL_INVALID_COMMAND_QUEUE: return "CL_INVALID_COMMAND_QUEUE";
    case CL_INVALID_HOST_PTR: return "CL_INVALID_HOST_PTR";
    case CL_INVALID_MEM_OBJECT: return "CL_INVALID_MEM_OBJECT";
    case CL_INVALID_IMAGE_FORMAT_DESCRIPTOR: return "CL_INVALID_IMAGE_FORMAT_DESCRIPTOR";
    case CL_INVALID_IMAGE_SIZE: return "CL_INVALID_IMAGE_SIZE";
    case CL_INVALID_SAMPLER: return "CL_INVALID_SAMPLER";
    case CL_INVALID_BINARY: return "CL_INVALID_BINARY";
    case CL_INVALID_BUILD_OPTIONS: return "CL_INVALID_BUILD_OPTIONS";
    case CL_INVALID_PROGRAM: return "CL_INVALID_PROGRAM";
    case CL_INVALID_PROGRAM_EXECUTABLE: return "CL_INVALID_PROGRAM_EXECUTABLE";
    case CL_INVALID_KERNEL_NAME: return "CL_INVALID_KERNEL_NAME";
    case CL_INVALID_KERNEL_DEFINITION: return "CL_INVALID_KERNEL_DEFINITION";
    case CL_INVALID_KERNEL: return "CL_INVALID_KERNEL";
    case CL_INVALID_ARG_INDEX: return "CL_INVALID_ARG_INDEX";
    case CL_INVALID_ARG_VALUE: return "CL_INVALID_ARG_VALUE";
    case CL_INVALID_ARG_SIZE: return "CL_INVALID_ARG_SIZE";
    case CL_INVALID_KERNEL_ARGS: return "CL_INVALID_KERNEL_ARGS";
    case CL_INVALID_WORK_DIMENSION: return "CL_INVALID_WORK_DIMENSION";
    case CL_INVALID_WORK_GROUP_SIZE: return "CL_INVALID_WORK_GROUP_SIZE";
    case CL_INVALID_WORK_ITEM_SIZE: return "CL_INVALID_WORK_ITEM_SIZE";
    case CL_INVALID_GLOBAL_OFFSET: return "CL_INVALID_GLOBAL_OFFSET";
    case CL_INVALID_EVENT_WAIT_LIST: return "CL_INVALID_EVENT_WAIT_LIST";
    case CL_INVALID_EVENT: return "CL_INVALID_EVENT";
    case CL_INVALID_OPERATION: return "CL_INVALID_OPERATION";
    case CL_INVALID_GL_OBJECT: return "CL_INVALID_GL_OBJECT";
    case CL_INVALID_BUFFER_SIZE: return "CL_INVALID_BUFFER_SIZE";
    case CL_INVALID_MIP_LEVEL: return "CL_INVALID_MIP_LEVEL";
    case CL_INVALID_GLOBAL_WORK_SIZE: return "CL_INVALID_GLOBAL_WORK_SIZE";
    default: return "<Unknown error>";
    }
}

WEAK halide_device_interface opencl_device_interface = {
    halide_opencl_device_malloc,
    halide_opencl_device_free,
    halide_opencl_device_sync,
    halide_opencl_device_release,
    halide_opencl_copy_to_host,
    halide_opencl_copy_to_device,
};

}}}} // namespace Halide::Runtime::Internal::OpenCL<|MERGE_RESOLUTION|>--- conflicted
+++ resolved
@@ -183,7 +183,7 @@
         return true;
     }
 
-    cl_mem dev_ptr = (cl_mem)get_device_handle(buf->dev);
+    cl_mem dev_ptr = (cl_mem)halide_get_device_handle(buf->dev);
 
     size_t real_size;
     cl_int result = clGetMemObjectInfo(dev_ptr, CL_MEM_SIZE, sizeof(size_t), &real_size, NULL);
@@ -403,12 +403,7 @@
 
 extern "C" {
 
-<<<<<<< HEAD
 WEAK int halide_opencl_device_free(void *user_context, buffer_t* buf) {
-=======
-WEAK int halide_dev_free(void *user_context, struct buffer_t *buf) {
->>>>>>> de3cb3f5
-
     // halide_opencl_device_free, at present, can be exposed to clients and they
     // should be allowed to call halide_opencl_device_free on any buffer_t
     // including ones that have never been used with a GPU.
@@ -416,7 +411,7 @@
       return 0;
     }
 
-    cl_mem dev_ptr = (cl_mem)get_device_handle(buf->dev);
+    cl_mem dev_ptr = (cl_mem)halide_get_device_handle(buf->dev);
 
     debug(user_context)
         << "CL: halide_opencl_device_free (user_context: " << user_context
@@ -436,7 +431,7 @@
     cl_int result = clReleaseMemObject((cl_mem)dev_ptr);
     // If clReleaseMemObject fails, it is unlikely to succeed in a later call, so
     // we just end our reference to it regardless.
-    delete_device_wrapper(buf->dev);
+    halide_delete_device_wrapper(buf->dev);
     buf->dev = 0;
     if (result != CL_SUCCESS) {
         error(user_context) << "CL: clReleaseMemObject failed: "
@@ -644,18 +639,7 @@
     return 0;
 }
 
-<<<<<<< HEAD
 WEAK int halide_opencl_device_malloc(void *user_context, buffer_t* buf) {
-=======
-namespace {
-__attribute__((destructor))
-WEAK void halide_opencl_cleanup() {
-    halide_release(NULL);
-}
-}
-
-WEAK int halide_dev_malloc(void *user_context, struct buffer_t *buf) {
->>>>>>> de3cb3f5
     debug(user_context)
         << "CL: halide_opencl_device_malloc (user_context: " << user_context
         << ", buf: " << buf << ")\n";
@@ -695,7 +679,7 @@
     } else {
         debug(user_context) << (void *)dev_ptr << "\n";
     }
-    buf->dev = new_device_wrapper((uint64_t)dev_ptr, &opencl_device_interface);
+    buf->dev = halide_new_device_wrapper((uint64_t)dev_ptr, &opencl_device_interface);
     if (buf->dev == 0) {
         error(user_context) << "CL: out of memory allocating device wrapper.\n";
         clReleaseMemObject(dev_ptr);
@@ -966,7 +950,7 @@
         uint64_t opencl_handle;
         if (arg_is_buffer[i]) {
             halide_assert(user_context, arg_sizes[i] == sizeof(uint64_t));
-            opencl_handle = get_device_handle(*(uint64_t *)this_arg);
+            opencl_handle = halide_get_device_handle(*(uint64_t *)this_arg);
             debug(user_context) << "Mapped dev handle is: " << (void *)opencl_handle << "\n";
             this_arg = &opencl_handle;
         }
@@ -1028,13 +1012,13 @@
     if (buf->dev != 0) {
         return -2;
     }
-    buf->dev = new_device_wrapper(mem, &opencl_device_interface);
+    buf->dev = halide_new_device_wrapper(mem, &opencl_device_interface);
     if (buf->dev == 0) {
         return -1;
     }
 #if DEBUG_RUNTIME
     if (!validate_device_pointer(user_context, buf)) {
-        delete_device_wrapper(buf->dev);
+        halide_delete_device_wrapper(buf->dev);
         buf->dev = 0;
         return -3;
     }
@@ -1046,9 +1030,9 @@
     if (buf->dev == NULL) {
         return 0;
     }
-    halide_assert(user_context, get_device_interface(buf->dev) == &opencl_device_interface);
-    uint64_t mem = get_device_handle(buf->dev);
-    delete_device_wrapper(buf->dev);
+    halide_assert(user_context, halide_get_device_interface(buf->dev) == &opencl_device_interface);
+    uint64_t mem = halide_get_device_handle(buf->dev);
+    halide_delete_device_wrapper(buf->dev);
     buf->dev = 0;
     return (uintptr_t)mem;
 }
@@ -1057,13 +1041,20 @@
     if (buf->dev == NULL) {
         return 0;
     }
-    halide_assert(user_context, get_device_interface(buf->dev) == &opencl_device_interface);
-    uint64_t mem = get_device_handle(buf->dev);
+    halide_assert(user_context, halide_get_device_interface(buf->dev) == &opencl_device_interface);
+    uint64_t mem = halide_get_device_handle(buf->dev);
     return (uintptr_t)mem;
 }
 
 WEAK const struct halide_device_interface *halide_opencl_device_interface() {
     return &opencl_device_interface;
+}
+
+namespace {
+__attribute__((destructor))
+WEAK void halide_opencl_cleanup() {
+    halide_opencl_device_release(NULL);
+}
 }
 
 } // extern "C" linkage
