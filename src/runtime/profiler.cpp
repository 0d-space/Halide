--- conflicted
+++ resolved
@@ -9,11 +9,7 @@
 extern "C" {
 // Returns the address of the global halide_profiler state
 WEAK halide_profiler_state *halide_profiler_get_state() {
-<<<<<<< HEAD
-    static halide_profiler_state s = {{{0}}, NULL, 1, 0, 0, NULL, false};
-=======
     static halide_profiler_state s = {{{0}}, NULL, 1, 0, 0, 0, NULL, false};
->>>>>>> 033cabe6
     return &s;
 }
 }
@@ -117,13 +113,6 @@
                 active_threads = s->active_threads;
             }
             uint64_t t_now = halide_current_time_ns(NULL);
-<<<<<<< HEAD
-            int func = s->current_func;
-            if (s->get_current_func) {
-                func = s->get_current_func();
-            }
-=======
->>>>>>> 033cabe6
             if (func == halide_profiler_please_stop) {
                 break;
             } else if (func >= 0) {
