#include "runtime_internal.h"
#include "device_interface.h"
#include "../buffer_t.h"
#include "HalideRuntimeCuda.h"
#include "mini_cuda.h"
#include "cuda_opencl_shared.h"

namespace Halide { namespace Runtime { namespace Internal { namespace Cuda {

extern WEAK halide_device_interface cuda_device_interface;

WEAK const char *get_error_name(CUresult error);
WEAK CUresult create_cuda_context(void *user_context, CUcontext *ctx);

// A cuda context defined in this module with weak linkage
CUcontext WEAK weak_cuda_context = 0;
volatile int WEAK weak_lock = 0;

// A pointer to the cuda context to use, which may not be the one
// above. This pointer is followed at initialize_kernels time.
CUcontext WEAK *cuda_context_ptr = NULL;
volatile int WEAK *lock_ptr = NULL;

}}}} // namespace Halide::Runtime::Internal::Cuda

using namespace Halide::Runtime::Internal;
using namespace Halide::Runtime::Internal::Cuda;

extern "C" {

extern int64_t halide_current_time_ns(void *user_context);
extern void *malloc(size_t);

WEAK void halide_cuda_set_context(CUcontext *ctx_ptr, volatile int *lock_ptr) {
    cuda_context_ptr = ctx_ptr;
    Halide::Runtime::Internal::Cuda::lock_ptr = lock_ptr;
}

// The default implementation of halide_acquire_cl_context uses the global
// pointers above, and serializes access with a spin lock.
// Overriding implementations of acquire/release must implement the following
// behavior:
// - halide_acquire_cl_context should always store a valid context/command
//   queue in ctx/q, or return an error code.
// - A call to halide_acquire_cl_context is followed by a matching call to
//   halide_release_cl_context. halide_acquire_cl_context should block while a
//   previous call (if any) has not yet been released via halide_release_cl_context.
WEAK int halide_cuda_acquire_context(void *user_context, CUcontext *ctx) {
    // TODO: Should we use a more "assertive" assert? these asserts do
    // not block execution on failure.
    halide_assert(user_context, ctx != NULL);

    if (cuda_context_ptr == NULL) {
        cuda_context_ptr = &weak_cuda_context;
        lock_ptr = &weak_lock;
    }

    halide_assert(user_context, lock_ptr != NULL);
    while (__sync_lock_test_and_set(lock_ptr, 1)) { }

    // If the context has not been initialized, initialize it now.
    halide_assert(user_context, cuda_context_ptr != NULL);
    if (*cuda_context_ptr == NULL) {
        CUresult error = create_cuda_context(user_context, cuda_context_ptr);
        if (error != CUDA_SUCCESS) {
            __sync_lock_release(lock_ptr);
            return error;
        }
    }

    *ctx = *cuda_context_ptr;
    return 0;
}

WEAK int halide_cuda_release_context(void *user_context) {
    __sync_lock_release(lock_ptr);
    return 0;
}

} // extern "C"

namespace Halide { namespace Runtime { namespace Internal { namespace Cuda {

// Helper object to acquire and release the cuda context.
class Context {
    void *user_context;

public:
    CUcontext context;
    int error;

    // Constructor sets 'error' if any occurs.
    Context(void *user_context) : user_context(user_context),
                                      context(NULL),
                                      error(CUDA_SUCCESS) {
        error = halide_cuda_acquire_context(user_context, &context);
        halide_assert(user_context, context != NULL);
        if (error != 0) {
            return;
        }

        error = cuCtxPushCurrent(context);
    }

    ~Context() {
        CUcontext old;
        cuCtxPopCurrent(&old);

        halide_cuda_release_context(user_context);
    }
};

// Structure to hold the state of a module attached to the context.
// Also used as a linked-list to keep track of all the different
// modules that are attached to a context in order to release them all
// when then context is released.
struct module_state {
    CUmodule module;
    module_state *next;
};
WEAK module_state *state_list = NULL;

WEAK CUresult create_cuda_context(void *user_context, CUcontext *ctx) {
    // Initialize CUDA
    CUresult err = cuInit(0);
    if (err != CUDA_SUCCESS) {
        error(user_context) << "CUDA: cuInit failed: "
                            << get_error_name(err);
        return err;
    }

    // Make sure we have a device
    int deviceCount = 0;
    err = cuDeviceGetCount(&deviceCount);
    if (err != CUDA_SUCCESS) {
        error(user_context) << "CUDA: cuGetDeviceCount failed: "
                            << get_error_name(err);
        return err;
    }
    if (deviceCount <= 0) {
        halide_error(user_context, "CUDA: No devices available");
        return CUDA_ERROR_NO_DEVICE;
    }

    int device = halide_get_gpu_device(user_context);
    if (device == -1) {
        device = deviceCount - 1;
    }

    // Get device
    CUdevice dev;
    CUresult status = cuDeviceGet(&dev, device);
    if (status != CUDA_SUCCESS) {
        halide_error(user_context, "CUDA: Failed to get device\n");
        return status;
    }

    debug(user_context) <<  "    Got device " << dev << "\n";

    // Dump device attributes
    #ifdef DEBUG_RUNTIME
    {
        char name[256];
        name[0] = 0;
        err = cuDeviceGetName(name, 256, dev);
        debug(user_context) << "      " << name << "\n";

        if (err != CUDA_SUCCESS) {
            error(user_context) << "CUDA: cuDeviceGetName failed: "
                                << get_error_name(err);
            return err;
        }

        size_t memory = 0;
        err = cuDeviceTotalMem(&memory, dev);
        debug(user_context) << "      total memory: " << (memory >> 20) << " MB\n";

        if (err != CUDA_SUCCESS) {
            error(user_context) << "CUDA: cuDeviceTotalMem failed: "
                                << get_error_name(err);
            return err;
        }

        // Declare variables for other state we want to query.
        int max_threads_per_block = 0, warp_size = 0, num_cores = 0;
        int max_block_size[] = {0, 0, 0};
        int max_grid_size[] = {0, 0, 0};
        int max_shared_mem = 0, max_constant_mem = 0;
        int cc_major = 0, cc_minor = 0;

        struct {int *dst; CUdevice_attribute attr;} attrs[] = {
            {&max_threads_per_block, CU_DEVICE_ATTRIBUTE_MAX_THREADS_PER_BLOCK},
            {&warp_size,             CU_DEVICE_ATTRIBUTE_WARP_SIZE},
            {&num_cores,             CU_DEVICE_ATTRIBUTE_MULTIPROCESSOR_COUNT},
            {&max_block_size[0],     CU_DEVICE_ATTRIBUTE_MAX_BLOCK_DIM_X},
            {&max_block_size[1],     CU_DEVICE_ATTRIBUTE_MAX_BLOCK_DIM_Y},
            {&max_block_size[2],     CU_DEVICE_ATTRIBUTE_MAX_BLOCK_DIM_Z},
            {&max_grid_size[0],      CU_DEVICE_ATTRIBUTE_MAX_GRID_DIM_X},
            {&max_grid_size[1],      CU_DEVICE_ATTRIBUTE_MAX_GRID_DIM_Y},
            {&max_grid_size[2],      CU_DEVICE_ATTRIBUTE_MAX_GRID_DIM_Z},
            {&max_shared_mem,        CU_DEVICE_ATTRIBUTE_SHARED_MEMORY_PER_BLOCK},
            {&max_constant_mem,      CU_DEVICE_ATTRIBUTE_TOTAL_CONSTANT_MEMORY},
            {&cc_major,              CU_DEVICE_ATTRIBUTE_COMPUTE_CAPABILITY_MAJOR},
            {&cc_minor,              CU_DEVICE_ATTRIBUTE_COMPUTE_CAPABILITY_MINOR},
            {NULL,                   CU_DEVICE_ATTRIBUTE_MAX}};

        // Do all the queries.
        for (int i = 0; attrs[i].dst; i++) {
            err = cuDeviceGetAttribute(attrs[i].dst, attrs[i].attr, dev);
            if (err != CUDA_SUCCESS) {
                error(user_context)
                    << "CUDA: cuDeviceGetAttribute failed ("
                    << get_error_name(err)
                    << ") for attribute " << (int)attrs[i].attr;
                return err;
            }
        }

        // threads per core is a function of the compute capability
        int threads_per_core = (cc_major == 1 ? 8 :
                                cc_major == 2 ? (cc_minor == 0 ? 32 : 48) :
                                cc_major == 3 ? 192 :
                                cc_major == 5 ? 128 : 0);

        debug(user_context)
            << "      max threads per block: " << max_threads_per_block << "\n"
            << "      warp size: " << warp_size << "\n"
            << "      max block size: " << max_block_size[0]
            << " " << max_block_size[1] << " " << max_block_size[2] << "\n"
            << "      max grid size: " << max_grid_size[0]
            << " " << max_grid_size[1] << " " << max_grid_size[2] << "\n"
            << "      max shared memory per block: " << max_shared_mem << "\n"
            << "      max constant memory per block: " << max_constant_mem << "\n"
            << "      compute capability " << cc_major << "." << cc_minor << "\n"
            << "      cuda cores: " << num_cores << " x " << threads_per_core << " = " << threads_per_core << "\n";
    }
    #endif

    // Create context
    debug(user_context) <<  "    cuCtxCreate " << dev << " -> ";
    err = cuCtxCreate(ctx, 0, dev);
    if (err != CUDA_SUCCESS) {
        debug(user_context) << get_error_name(err) << "\n";
        error(user_context) << "CUDA: cuCtxCreate failed: "
                            << get_error_name(err);
        return err;
    } else {
        unsigned int version = 0;
        cuCtxGetApiVersion(*ctx, &version);
        debug(user_context) << *ctx << "(" << version << ")\n";
    }

    return CUDA_SUCCESS;
}


WEAK bool validate_device_pointer(void *user_context, buffer_t* buf, size_t size=0) {
// The technique using cuPointerGetAttribute and CU_POINTER_ATTRIBUTE_CONTEXT
// requires unified virtual addressing is enabled and that is not the case
// for 32-bit processes on Mac OS X. So for now, as a total hack, just return true
// in 32-bit. This could of course be wrong the other way for cards that only
// support 32-bit addressing in 64-bit processes, but I expect those cards do not
// support unified addressing at all.
// TODO: figure out a way to validate pointers in all cases if strictly necessary.
#ifdef BITS_32
    return true;
#else
    if (buf->dev == 0)
        return true;

    CUdeviceptr dev_ptr = (CUdeviceptr)get_device_handle(buf->dev);

    CUcontext ctx;
    CUresult result = cuPointerGetAttribute(&ctx, CU_POINTER_ATTRIBUTE_CONTEXT, dev_ptr);
    if (result) {
        error(user_context) << "Bad device pointer " << (void *)dev_ptr
                            << ": cuPointerGetAttribute returned "
                            << get_error_name(result);
        return false;
    }
    return true;
#endif
}

}}}} // namespace Halide::Runtime::Internal

extern "C" {
WEAK int halide_cuda_initialize_kernels(void *user_context, void **state_ptr, const char* ptx_src, int size) {
    debug(user_context) << "CUDA: halide_cuda_initialize_kernels (user_context: " << user_context
                        << ", state_ptr: " << state_ptr
                        << ", ptx_src: " << (void *)ptx_src
                        << ", size: " << size << "\n";

    Context ctx(user_context);
    if (ctx.error != 0) {
        return ctx.error;
    }

    #ifdef DEBUG_RUNTIME
    uint64_t t_before = halide_current_time_ns(user_context);
    #endif

    // Create the state object if necessary. This only happens once, regardless
    // of how many times halide_initialize_kernels/halide_release is called.
    // halide_release traverses this list and releases the module objects, but
    // it does not modify the list nodes created/inserted here.
    module_state **state = (module_state**)state_ptr;
    if (!(*state)) {
        *state = (module_state*)malloc(sizeof(module_state));
        (*state)->module = NULL;
        (*state)->next = state_list;
        state_list = *state;
    }

    // Create the module itself if necessary.
    if (!(*state)->module) {
        debug(user_context) <<  "    cuModuleLoadData " << (void *)ptx_src << ", " << size << " -> ";
        CUresult err = cuModuleLoadData(&(*state)->module, ptx_src);
        if (err != CUDA_SUCCESS) {
            debug(user_context) << get_error_name(err) << "\n";
            error(user_context) << "CUDA: cuModuleLoadData failed: "
                                << get_error_name(err);
            return err;
        } else {
            debug(user_context) << (void *)((*state)->module) << "\n";
        }
    }

    #ifdef DEBUG_RUNTIME
    uint64_t t_after = halide_current_time_ns(user_context);
    debug(user_context) << "    Time: " << (t_after - t_before) / 1.0e6 << " ms\n";
    #endif

    return 0;
}

WEAK int halide_cuda_device_free(void *user_context, buffer_t* buf) {
    // halide_device_free, at present, can be exposed to clients and they
    // should be allowed to call halide_device_free on any buffer_t
    // including ones that have never been used with a GPU.
    if (buf->dev == 0) {
        return 0;
    }

    CUdeviceptr dev_ptr = (CUdeviceptr)get_device_handle(buf->dev);

    debug(user_context)
        <<  "CUDA: halide_cuda_device_free (user_context: " << user_context
        << ", buf: " << buf << ")\n";

    Context ctx(user_context);
    if (ctx.error != CUDA_SUCCESS)
        return ctx.error;

    #ifdef DEBUG_RUNTIME
    uint64_t t_before = halide_current_time_ns(user_context);
    #endif

    halide_assert(user_context, validate_device_pointer(user_context, buf));

    debug(user_context) <<  "    cuMemFree " << (void *)(dev_ptr) << "\n";
    CUresult err = cuMemFree(dev_ptr);
    // If cuMemFree fails, it isn't likely to succeed later, so just drop
    // the reference.
    delete_device_wrapper(buf->dev);
    buf->dev = 0;
    if (err != CUDA_SUCCESS) {
        error(user_context) << "CUDA: cuMemFree failed: "
                            << get_error_name(err);
        return err;
    }

    #ifdef DEBUG_RUNTIME
    uint64_t t_after = halide_current_time_ns(user_context);
    debug(user_context) << "    Time: " << (t_after - t_before) / 1.0e6 << " ms\n";
    #endif

    return 0;
}

WEAK int halide_cuda_device_release(void *user_context) {
    debug(user_context)
        << "CUDA: halide_cuda_release (user_context: " <<  user_context << ")\n";

    int err;
    CUcontext ctx;
    err = halide_cuda_acquire_context(user_context, &ctx);
    if (err != CUDA_SUCCESS || !ctx) {
        return -1;
    }

    // It's possible that this is being called from the destructor of
    // a static variable, in which case the driver may already be
    // shutting down.
    err = cuCtxSynchronize();
    halide_assert(user_context, err == CUDA_SUCCESS || err == CUDA_ERROR_DEINITIALIZED);

    // Unload the modules attached to this context. Note that the list
    // nodes themselves are not freed, only the module objects are
    // released. Subsequent calls to halide_initialize_kernels might re-create
    // the program object using the same list node to store the module
    // object.
    module_state *state = state_list;
    while (state) {
        if (state->module) {
            debug(user_context) << "    cuModuleUnload " << state->module << "\n";
            err = cuModuleUnload(state->module);
            halide_assert(user_context, err == CUDA_SUCCESS || err == CUDA_ERROR_DEINITIALIZED);
            state->module = 0;
        }
        state = state->next;
    }

    // Only destroy the context if we own it
    if (ctx == weak_cuda_context) {
        debug(user_context) << "    cuCtxDestroy " << weak_cuda_context << "\n";
        err = cuCtxDestroy(weak_cuda_context);
        halide_assert(user_context, err == CUDA_SUCCESS || err == CUDA_ERROR_DEINITIALIZED);
        weak_cuda_context = NULL;
    }

    halide_cuda_release_context(user_context);

    return 0;
}

WEAK int halide_cuda_device_malloc(void *user_context, buffer_t *buf) {
    debug(user_context)
        << "CUDA: halide_cuda_device_malloc (user_context: " << user_context
        << ", buf: " << buf << ")\n";

    Context ctx(user_context);
    if (ctx.error != CUDA_SUCCESS) {
        return ctx.error;
    }

    size_t size = buf_size(user_context, buf);
    if (buf->dev) {
        // This buffer already has a device allocation
        halide_assert(user_context, validate_device_pointer(user_context, buf, size));
        return 0;
    }

    halide_assert(user_context, buf->stride[0] >= 0 && buf->stride[1] >= 0 &&
                                buf->stride[2] >= 0 && buf->stride[3] >= 0);

    debug(user_context) << "    allocating buffer of " << size << " bytes, "
                        << "extents: "
                        << buf->extent[0] << "x"
                        << buf->extent[1] << "x"
                        << buf->extent[2] << "x"
                        << buf->extent[3] << " "
                        << "strides: "
                        << buf->stride[0] << "x"
                        << buf->stride[1] << "x"
                        << buf->stride[2] << "x"
                        << buf->stride[3] << " "
                        << "(" << buf->elem_size << " bytes per element)\n";

    #ifdef DEBUG_RUNTIME
    uint64_t t_before = halide_current_time_ns(user_context);
    #endif

    CUdeviceptr p;
    debug(user_context) << "    cuMemAlloc " << size << " -> ";
    CUresult err = cuMemAlloc(&p, size);
    if (err != CUDA_SUCCESS) {
        debug(user_context) << get_error_name(err) << "\n";
        error(user_context) << "CUDA: cuMemAlloc failed: "
                            << get_error_name(err);
        return err;
    } else {
        debug(user_context) << (void *)p << "\n";
    }
    halide_assert(user_context, p);
    buf->dev = new_device_wrapper((uint64_t)p, &cuda_device_interface);
    if (buf->dev == 0) {
        error(user_context) << "CUDA: out of memory allocating device wrapper.\n";
        cuMemFree(p);
        return -1;
    }

    #ifdef DEBUG_RUNTIME
    uint64_t t_after = halide_current_time_ns(user_context);
    debug(user_context) << "    Time: " << (t_after - t_before) / 1.0e6 << " ms\n";
    #endif

    return 0;
}

WEAK int halide_cuda_copy_to_device(void *user_context, buffer_t* buf) {
    debug(user_context)
        <<  "CUDA: halide_cuda_copy_to_device (user_context: " << user_context
        << ", buf: " << buf << ")\n";

    Context ctx(user_context);
    if (ctx.error != CUDA_SUCCESS) {
        return ctx.error;
    }

    #ifdef DEBUG_RUNTIME
    uint64_t t_before = halide_current_time_ns(user_context);
    #endif

    halide_assert(user_context, buf->host && buf->dev);
    halide_assert(user_context, validate_device_pointer(user_context, buf));

    device_copy c = make_host_to_device_copy(buf);

    for (int w = 0; w < c.extent[3]; w++) {
        for (int z = 0; z < c.extent[2]; z++) {
            for (int y = 0; y < c.extent[1]; y++) {
                for (int x = 0; x < c.extent[0]; x++) {
                    uint64_t off = (x * c.stride_bytes[0] +
                                    y * c.stride_bytes[1] +
                                    z * c.stride_bytes[2] +
                                    w * c.stride_bytes[3]);
                    void *src = (void *)(c.src + off);
                    CUdeviceptr dst = (CUdeviceptr)(c.dst + off);
                    uint64_t size = c.chunk_size;
                    debug(user_context) << "    cuMemcpyHtoD "
                                        << "(" << x << ", " << y << ", " << z << ", " << w << "), "
                                        << src << " -> " << (void *)dst << ", " << size << " bytes\n";
                    CUresult err = cuMemcpyHtoD(dst, src, size);
                    if (err != CUDA_SUCCESS) {
                        error(user_context) << "CUDA: cuMemcpyHtoD failed: "
                                            << get_error_name(err);
                        return err;
                    }
                }
            }
        }
    }


    #ifdef DEBUG_RUNTIME
    uint64_t t_after = halide_current_time_ns(user_context);
    debug(user_context) << "    Time: " << (t_after - t_before) / 1.0e6 << " ms\n";
    #endif

    return 0;
}

WEAK int halide_cuda_copy_to_host(void *user_context, buffer_t* buf) {
    debug(user_context)
        << "CUDA: halide_cuda_copy_to_host (user_context: " << user_context
        << ", buf: " << buf << ")\n";

    Context ctx(user_context);
    if (ctx.error != CUDA_SUCCESS) {
        return ctx.error;
    }

    #ifdef DEBUG_RUNTIME
    uint64_t t_before = halide_current_time_ns(user_context);
    #endif

    halide_assert(user_context, buf->dev && buf->dev);
    halide_assert(user_context, validate_device_pointer(user_context, buf));

    device_copy c = make_device_to_host_copy(buf);

    for (int w = 0; w < c.extent[3]; w++) {
        for (int z = 0; z < c.extent[2]; z++) {
            for (int y = 0; y < c.extent[1]; y++) {
                for (int x = 0; x < c.extent[0]; x++) {
                    uint64_t off = (x * c.stride_bytes[0] +
                                    y * c.stride_bytes[1] +
                                    z * c.stride_bytes[2] +
                                    w * c.stride_bytes[3]);
                    CUdeviceptr src = (CUdeviceptr)(c.src + off);
                    void *dst = (void *)(c.dst + off);
                    uint64_t size = c.chunk_size;

                    debug(user_context) << "    cuMemcpyDtoH "
                                        << "(" << x << ", " << y << ", " << z << ", " << w << "), "
                                        << (void *)src << " -> " << dst << ", " << size << " bytes\n";

                    CUresult err = cuMemcpyDtoH(dst, src, size);
                    if (err != CUDA_SUCCESS) {
                        error(user_context) << "CUDA: cuMemcpyDtoH failed: "
                                            << get_error_name(err);
                        return err;
                    }
                }
            }
        }
    }

    #ifdef DEBUG_RUNTIME
    uint64_t t_after = halide_current_time_ns(user_context);
    debug(user_context) << "    Time: " << (t_after - t_before) / 1.0e6 << " ms\n";
    #endif

    return 0;
}

// Used to generate correct timings when tracing
WEAK int halide_cuda_device_sync(void *user_context, struct buffer_t *) {
    debug(user_context)
        << "CUDA: halide_cuda_device_sync (user_context: " << user_context << ")\n";

    Context ctx(user_context);
    if (ctx.error != CUDA_SUCCESS) {
        return ctx.error;
    }

    #ifdef DEBUG_RUNTIME
    uint64_t t_before = halide_current_time_ns(user_context);
    #endif

    CUresult err = cuCtxSynchronize();
    if (err != CUDA_SUCCESS) {
        error(user_context) << "CUDA: cuCtxSynchronize failed: "
                            << get_error_name(err);
        return err;
    }

    #ifdef DEBUG_RUNTIME
    uint64_t t_after = halide_current_time_ns(user_context);
    debug(user_context) << "    Time: " << (t_after - t_before) / 1.0e6 << " ms\n";
    #endif

    return 0;
}

<<<<<<< HEAD
WEAK int halide_cuda_run(void *user_context,
                         void *state_ptr,
                         const char* entry_name,
                         int blocksX, int blocksY, int blocksZ,
                         int threadsX, int threadsY, int threadsZ,
                         int shared_mem_bytes,
                         size_t arg_sizes[],
                         void* args[],
                         int8_t arg_is_buffer[]) {
    debug(user_context) << "CUDA: halide_cuda_run ("
=======
WEAK int halide_dev_run(void *user_context,
                        void *state_ptr,
                        const char* entry_name,
                        int blocksX, int blocksY, int blocksZ,
                        int threadsX, int threadsY, int threadsZ,
                        int shared_mem_bytes,
                        size_t arg_sizes[],
                        void* args[],
                        int num_attributes,
                        float* vertex_buffer,
                        int num_coords_dim0,
                        int num_coords_dim1) {

    debug(user_context) << "CUDA: halide_dev_run ("
>>>>>>> 6645490b
                        << "user_context: " << user_context << ", "
                        << "entry: " << entry_name << ", "
                        << "blocks: " << blocksX << "x" << blocksY << "x" << blocksZ << ", "
                        << "threads: " << threadsX << "x" << threadsY << "x" << threadsZ << ", "
                        << "shmem: " << shared_mem_bytes << "\n";

    CUresult err;
    Context ctx(user_context);
    if (ctx.error != CUDA_SUCCESS) {
        return ctx.error;
    }

    #ifdef DEBUG_RUNTIME
    uint64_t t_before = halide_current_time_ns(user_context);
    #endif

    halide_assert(user_context, state_ptr);
    CUmodule mod = ((module_state*)state_ptr)->module;
    halide_assert(user_context, mod);
    CUfunction f;
    err = cuModuleGetFunction(&f, mod, entry_name);
    if (err != CUDA_SUCCESS) {
        error(user_context) << "CUDA: cuModuleGetFunction failed: "
                            << get_error_name(err);
        return err;
    }

    size_t num_args = 0;
    while (arg_sizes[num_args] != 0) {
        debug(user_context) << "    halide_cuda_run " << num_args
                            << " " << arg_sizes[num_args]
                            << " [" << (*((void **)args[num_args])) << " ...] "
                            << arg_is_buffer[num_args] << "\n";
        num_args++;
    }

    // We need storage for both the arg and the pointer to it if if
    // has to be translated.
    void** translated_args = (void **)malloc((num_args + 1) * sizeof(void *));
    uint64_t *dev_handles = (uint64_t *)malloc(num_args * sizeof(uint64_t));
    for (size_t i = 0; i <= num_args; i++) { // Get NULL at end.
        if (arg_is_buffer[i]) {
            halide_assert(user_context, arg_sizes[i] == sizeof(uint64_t));
            dev_handles[i] = get_device_handle(*(uint64_t *)args[i]);
            translated_args[i] = &(dev_handles[i]);
            debug(user_context) << "    halide_cuda_run translated arg" << i
                                << " [" << (*((void **)translated_args[i])) << " ...]\n";
        } else {
            translated_args[i] = args[i];
        }
    }

    err = cuLaunchKernel(f,
                         blocksX,  blocksY,  blocksZ,
                         threadsX, threadsY, threadsZ,
                         shared_mem_bytes,
                         NULL, // stream
                         translated_args,
                         NULL);
    free(dev_handles);
    free(translated_args);
    if (err != CUDA_SUCCESS) {
        error(user_context) << "CUDA: cuLaunchKernel failed: "
                            << get_error_name(err);
        return err;
    }

    #ifdef DEBUG_RUNTIME
    err = cuCtxSynchronize();
    if (err != CUDA_SUCCESS) {
        error(user_context) << "CUDA: cuCtxSynchronize failed: "
                            << get_error_name(err);
        return err;
    }
    uint64_t t_after = halide_current_time_ns(user_context);
    debug(user_context) << "    Time: " << (t_after - t_before) / 1.0e6 << " ms\n";
    #endif
    return 0;
}

WEAK int halide_cuda_wrap_device_ptr(void *user_context, struct buffer_t *buf, uintptr_t device_ptr) {
    halide_assert(user_context, buf->dev == 0);
    if (buf->dev != 0) {
        return -2;
    }
    buf->dev = new_device_wrapper(device_ptr, &cuda_device_interface);
    if (buf->dev == 0) {
        return -1;
    }
#if DEBUG_RUNTIME
    if (!validate_device_pointer(user_context, buf)) {
        delete_device_wrapper(buf->dev);
        buf->dev = 0;
        return -3;
    }
#endif
    return 0;
}

WEAK uintptr_t halide_cuda_detach_device_ptr(void *user_context, struct buffer_t *buf) {
    if (buf->dev == NULL) {
        return 0;
    }
    halide_assert(user_context, get_device_interface(buf->dev) == &cuda_device_interface);
    uint64_t dev_ptr = get_device_handle(buf->dev);
    delete_device_wrapper(buf->dev);
    buf->dev = 0;
    return (uintptr_t)dev_ptr;
}

WEAK uintptr_t halide_cuda_get_device_ptr(void *user_context, struct buffer_t *buf) {
    if (buf->dev == NULL) {
        return 0;
    }
    halide_assert(user_context, get_device_interface(buf->dev) == &cuda_device_interface);
    uint64_t dev_ptr = get_device_handle(buf->dev);
    return (uintptr_t)dev_ptr;
}

WEAK const halide_device_interface *halide_cuda_device_interface() {
    return &cuda_device_interface;
}

} // extern "C" linkage

namespace Halide { namespace Runtime { namespace Internal { namespace Cuda {

WEAK const char *get_error_name(CUresult error) {
    switch(error) {
    case CUDA_SUCCESS: return "CUDA_SUCCESS";
    case CUDA_ERROR_INVALID_VALUE: return "CUDA_ERROR_INVALID_VALUE";
    case CUDA_ERROR_OUT_OF_MEMORY: return "CUDA_ERROR_OUT_OF_MEMORY";
    case CUDA_ERROR_NOT_INITIALIZED: return "CUDA_ERROR_NOT_INITIALIZED";
    case CUDA_ERROR_NO_DEVICE: return "CUDA_ERROR_NO_DEVICE";
    case CUDA_ERROR_INVALID_DEVICE: return "CUDA_ERROR_INVALID_DEVICE";
    case CUDA_ERROR_INVALID_IMAGE: return "CUDA_ERROR_INVALID_IMAGE";
    case CUDA_ERROR_INVALID_CONTEXT: return "CUDA_ERROR_INVALID_CONTEXT";
    case CUDA_ERROR_CONTEXT_ALREADY_CURRENT: return "CUDA_ERROR_CONTEXT_ALREADY_CURRENT";
    case CUDA_ERROR_MAP_FAILED: return "CUDA_ERROR_MAP_FAILED";
    case CUDA_ERROR_UNMAP_FAILED: return "CUDA_ERROR_UNMAP_FAILED";
    case CUDA_ERROR_ARRAY_IS_MAPPED: return "CUDA_ERROR_ARRAY_IS_MAPPED";
    case CUDA_ERROR_ALREADY_MAPPED: return "CUDA_ERROR_ALREADY_MAPPED";
    case CUDA_ERROR_NO_BINARY_FOR_GPU: return "CUDA_ERROR_NO_BINARY_FOR_GPU";
    case CUDA_ERROR_ALREADY_ACQUIRED: return "CUDA_ERROR_ALREADY_ACQUIRED";
    case CUDA_ERROR_NOT_MAPPED: return "CUDA_ERROR_NOT_MAPPED";
    case CUDA_ERROR_INVALID_SOURCE: return "CUDA_ERROR_INVALID_SOURCE";
    case CUDA_ERROR_FILE_NOT_FOUND: return "CUDA_ERROR_FILE_NOT_FOUND";
    case CUDA_ERROR_INVALID_HANDLE: return "CUDA_ERROR_INVALID_HANDLE";
    case CUDA_ERROR_NOT_FOUND: return "CUDA_ERROR_NOT_FOUND";
    case CUDA_ERROR_NOT_READY: return "CUDA_ERROR_NOT_READY";
    case CUDA_ERROR_LAUNCH_FAILED: return "CUDA_ERROR_LAUNCH_FAILED";
    case CUDA_ERROR_LAUNCH_OUT_OF_RESOURCES: return "CUDA_ERROR_LAUNCH_OUT_OF_RESOURCES";
    case CUDA_ERROR_LAUNCH_TIMEOUT: return "CUDA_ERROR_LAUNCH_TIMEOUT";
    case CUDA_ERROR_LAUNCH_INCOMPATIBLE_TEXTURING: return "CUDA_ERROR_LAUNCH_INCOMPATIBLE_TEXTURING";
    case CUDA_ERROR_UNKNOWN: return "CUDA_ERROR_UNKNOWN";
    default: return "<Unknown error>";
    }
}

WEAK halide_device_interface cuda_device_interface = {
    halide_cuda_device_malloc,
    halide_cuda_device_free,
    halide_cuda_device_sync,
    halide_cuda_device_release,
    halide_cuda_copy_to_host,
    halide_cuda_copy_to_device,
};

}}}} // namespace Halide::Runtime::Internal::Cuda<|MERGE_RESOLUTION|>--- conflicted
+++ resolved
@@ -624,18 +624,6 @@
     return 0;
 }
 
-<<<<<<< HEAD
-WEAK int halide_cuda_run(void *user_context,
-                         void *state_ptr,
-                         const char* entry_name,
-                         int blocksX, int blocksY, int blocksZ,
-                         int threadsX, int threadsY, int threadsZ,
-                         int shared_mem_bytes,
-                         size_t arg_sizes[],
-                         void* args[],
-                         int8_t arg_is_buffer[]) {
-    debug(user_context) << "CUDA: halide_cuda_run ("
-=======
 WEAK int halide_dev_run(void *user_context,
                         void *state_ptr,
                         const char* entry_name,
@@ -644,13 +632,13 @@
                         int shared_mem_bytes,
                         size_t arg_sizes[],
                         void* args[],
+                        int8_t arg_is_buffer[],
                         int num_attributes,
                         float* vertex_buffer,
                         int num_coords_dim0,
                         int num_coords_dim1) {
 
     debug(user_context) << "CUDA: halide_dev_run ("
->>>>>>> 6645490b
                         << "user_context: " << user_context << ", "
                         << "entry: " << entry_name << ", "
                         << "blocks: " << blocksX << "x" << blocksY << "x" << blocksZ << ", "
