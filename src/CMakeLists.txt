add_executable(build_halide_h ../tools/build_halide_h.cpp)
add_executable(bitcode2cpp ../tools/bitcode2cpp.cpp)


if (MSVC)
  # Suppress some warnings
  add_definitions("-D_CRT_SECURE_NO_WARNINGS")
  add_definitions("-D_SCL_SECURE_NO_WARNINGS")
  add_definitions("/wd4244 /wd4267 /wd4800 /wd4996")
  # -g produces dwarf debugging info, which is not useful on windows
  #  (and fails to compile due to llvm bug 15393)
  set(RUNTIME_DEBUG_FLAG "")
else()
  add_definitions("-D__STDC_LIMIT_MACROS")
  add_definitions("-D__STDC_CONSTANT_MACROS")
  add_definitions("-std=c++11")
  add_definitions("-fno-rtti")
  set(RUNTIME_DEBUG_FLAG "-g")
endif()

if (HALIDE_SHARED_LIBRARY)
  add_definitions("-DHalide_SHARED")
  set(HALIDE_LIBRARY_TYPE SHARED)
else()
  set(HALIDE_LIBRARY_TYPE STATIC)
endif()

include_directories ( "${LLVM_INCLUDE}")
link_directories ("${LLVM_LIB}")

set(LLVM_CONFIG ${LLVM_BIN}/llvm-config)
if(WIN32)
  file(GLOB LIBS RELATIVE "${LLVM_LIB}" "${LLVM_LIB}/*.lib")
else()
  #file(GLOB LIBS RELATIVE "${LLVM_LIB}" "${LLVM_LIB}/libLLVM*.a")
  execute_process(COMMAND "${LLVM_CONFIG}" --libfiles OUTPUT_VARIABLE LIBS_UNSTRIPPED)
  string(STRIP "${LIBS_UNSTRIPPED}" LIBS_SPACES)
  string(REPLACE " " ";" LIBS "${LIBS_SPACES}")
endif()

if (TARGET_NATIVE_CLIENT)
  add_definitions("-DWITH_NATIVE_CLIENT")
endif()

if (TARGET_X86)
  add_definitions("-DWITH_X86")
endif()

if (TARGET_ARM)
  add_definitions("-DWITH_ARM")
endif()

if (TARGET_AARCH64)
  add_definitions("-DWITH_AARCH64")
endif()

if (TARGET_PTX)
  add_definitions("-DWITH_PTX")
endif()

if (TARGET_OPENCL)
  add_definitions("-DWITH_OPENCL")
endif()

if (TARGET_OPENGL)
  add_definitions("-DWITH_OPENGL")
endif()

if (TARGET_MIPS)
  add_definitions("-DWITH_MIPS")
endif()

add_definitions("-DLLVM_VERSION=${LLVM_VERSION}")

set(RUNTIME_CPP
  android_clock
  android_host_cpu_count
  android_io
  android_opengl_context
  cache
  cuda
  device_interface
  fake_thread_pool
  gcd_thread_pool
  gpu_device_selection
  ios_io
  linux_clock
  linux_host_cpu_count
  linux_opengl_context
  metadata
  module_aot_ref_count
  module_jit_ref_count
  nacl_host_cpu_count
  opencl
  opengl
  osx_clock
  osx_host_cpu_count
  osx_opengl_context
  posix_allocator
  posix_clock
  posix_error_handler
  posix_io
  posix_math
  posix_print
  posix_thread_pool
  ssp
  to_string
  tracing
  windows_clock
  windows_cuda
  windows_io
  windows_opencl
  windows_thread_pool
  write_debug_image
)

set (RUNTIME_LL
  aarch64
  arm
  arm_no_neon
  mips
  pnacl_math
  posix_math
  ptx_dev
  win32_math
  x86
  x86_avx
  x86_sse41
)
set (RUNTIME_BC
  compute_20
  compute_30
  compute_35
)

set(RUNTIME_DIR "${CMAKE_CURRENT_SOURCE_DIR}/runtime")
file(TO_NATIVE_PATH "${RUNTIME_DIR}/" NATIVE_RUNTIME_DIR)
file(TO_NATIVE_PATH "${CMAKE_CFG_INTDIR}/" NATIVE_INT_DIR)

# ./ seems to confuse cmake on linux
if("${NATIVE_INT_DIR}" STREQUAL "./")
  set(NATIVE_INT_DIR "")
endif()

# Commands to build initial module objects.
file(MAKE_DIRECTORY "${PROJECT_BINARY_DIR}/${PROJECT_NAME}.build")
set (CXX_WARNING_FLAGS -Wall -Werror -Wno-unused-function -Wcast-qual)
set (INITMOD_PREFIX "_initmod_")
set (ARCHS 32 64)
set(INITIAL_MODULES )
foreach (i ${RUNTIME_CPP} )
  foreach (j ${ARCHS} )
    IF (LLVM_VERSION LESS 36)
      IF (ARCHS EQUAL 32)
        set(TARGET "i386-unknown-unknown-unknown")
      ELSE()
        set(TARGET "x86_64-unknown-unknown-unknown")
      ENDIF()
    ELSE()
      IF (ARCHS EQUAL 32)
        IF (${i} MATCHES "windows_.*")
          # win32 uses the stdcall calling convention, which is x86-specific
          set(TARGET "i386-unknown-unknown-unknown")
        ELSE()
          set(TARGET "le32-unknown-nacl-unknown")
        ENDIF()
      ELSE()
        # generic 64-bit code
        set(TARGET "le64-unknown-unknown-unknown")
      ENDIF()
    ENDIF()
    set(SOURCE "${NATIVE_RUNTIME_DIR}${i}.cpp")
    set(LL_D "${PROJECT_BINARY_DIR}/${PROJECT_NAME}.build/${NATIVE_INT_DIR}initmod.${i}_${j}_debug.ll")
    set(LL "${PROJECT_BINARY_DIR}/${PROJECT_NAME}.build/${NATIVE_INT_DIR}initmod.${i}_${j}.ll")
    set(BC_D "${PROJECT_BINARY_DIR}/${PROJECT_NAME}.build/${NATIVE_INT_DIR}initmod.${i}_${j}_debug.bc")
    set(BC "${PROJECT_BINARY_DIR}/${PROJECT_NAME}.build/${NATIVE_INT_DIR}initmod.${i}_${j}.bc")
    set(INITMOD_D "${INITMOD_PREFIX}${i}_${j}_debug.cpp")
    set(INITMOD "${INITMOD_PREFIX}${i}_${j}.cpp")

    add_custom_command(OUTPUT "${LL_D}"
                       DEPENDS "${SOURCE}"
                       COMMAND ${CLANG} ${CXX_WARNING_FLAGS} ${RUNTIME_DEBUG_FLAG} -DDEBUG_RUNTIME -fno-ms-compatibility -ffreestanding -fno-blocks -fno-exceptions -fno-unwind-tables -m${j} -target "${TARGET}" "-I${NATIVE_RUNTIME_DIR}" -DCOMPILING_HALIDE_RUNTIME "-DLLVM_VERSION=${LLVM_VERSION}" -DBITS_${j} -emit-llvm -S "${SOURCE}" -o "${LL_D}"
                       COMMENT "${SOURCE} -> ${LL_D}")
    add_custom_command(OUTPUT "${LL}"
                       DEPENDS "${SOURCE}"
                       COMMAND ${CLANG} ${CXX_WARNING_FLAGS} -fno-ms-compatibility -ffreestanding -fno-blocks -fno-exceptions -fno-unwind-tables -m${j} -target "${TARGET}" "-I${NATIVE_RUNTIME_DIR}" -DCOMPILING_HALIDE_RUNTIME "-DLLVM_VERSION=${LLVM_VERSION}" -DBITS_${j} -emit-llvm -S "${SOURCE}" -o "${LL}"
                       COMMENT "${SOURCE} -> ${LL}")

    add_custom_command(OUTPUT "${BC_D}"
                       DEPENDS "${LL_D}"
                       COMMAND "${LLVM_AS}" "${LL_D}" -o "${BC_D}"
                       COMMENT "${LL_D} -> ${BC_D}")
    add_custom_command(OUTPUT "${BC}"
                       DEPENDS "${LL}"
                       COMMAND "${LLVM_AS}" "${LL}" -o "${BC}"
                       COMMENT "${LL} -> ${BC}")

    add_custom_command(OUTPUT "${INITMOD_D}"
                       DEPENDS "${BC_D}"
                       COMMAND bitcode2cpp "${i}_${j}_debug" < "${BC_D}" > "${INITMOD_D}"
                       COMMENT "${BC_D} -> ${INITMOD_D}")
    add_custom_command(OUTPUT "${INITMOD}"
                       DEPENDS "${BC}"
                       COMMAND bitcode2cpp "${i}_${j}" < "${BC}" > "${INITMOD}"
                       COMMENT "${BC} -> ${INITMOD}")
    list(APPEND INITIAL_MODULES ${INITMOD})
    list(APPEND INITIAL_MODULES ${INITMOD_D})
  endforeach()
endforeach()
foreach (i ${RUNTIME_LL} )
  set(LL "${NATIVE_RUNTIME_DIR}${i}.ll")
  set(BC "${PROJECT_BINARY_DIR}/${PROJECT_NAME}.build/${NATIVE_INT_DIR}initmod.${i}.bc")
  set(INITMOD "${INITMOD_PREFIX}${i}.cpp")
  add_custom_command(OUTPUT "${BC}"
                     DEPENDS "${LL}"
                     COMMAND "${LLVM_AS}" "${LL}" -o "${BC}"
                     COMMENT "${LL} -> ${BC}")
  add_custom_command(OUTPUT "${INITMOD}"
                     DEPENDS "${BC}"
                     COMMAND bitcode2cpp ${i}_ll < "${BC}" > "${INITMOD}"
                     COMMENT "${BC} -> ${INITMOD}")
  list(APPEND INITIAL_MODULES "${INITMOD}")
endforeach()
foreach (i ${RUNTIME_BC} )
  set(INITMOD "${INITMOD_PREFIX}ptx_${i}.cpp")
  add_custom_command(OUTPUT "${INITMOD}"
                     COMMAND bitcode2cpp "ptx_${i}_ll" < "${NATIVE_RUNTIME_DIR}nvidia_libdevice_bitcode/libdevice.${i}.10.bc" > "${INITMOD}"
                     COMMENT "Building initial module ptx_${i}..."
                     VERBATIM)
  list(APPEND INITIAL_MODULES "${INITMOD}")
endforeach()

add_library(InitialModules STATIC
  ${INITIAL_MODULES})

add_dependencies(InitialModules
  bitcode2cpp)

set(HEADER_FILES
  AllocationBoundsInference.h
  Argument.h
  BlockFlattening.h
  BoundaryConditions.h
  Bounds.h
  BoundsInference.h
  Buffer.h
  CSE.h
  CodeGen_ARM.h
  CodeGen_C.h
  CodeGen_GPU_Dev.h
  CodeGen_GPU_Host.h
  CodeGen_LLVM.h
  CodeGen_MIPS.h
  CodeGen_OpenCL_Dev.h
  CodeGen_OpenGL_Dev.h
  CodeGen_PNaCl.h
  CodeGen_PTX_Dev.h
  CodeGen_Posix.h
  CodeGen_X86.h
  Debug.h
  DebugToFile.h
  Deinterleave.h
  Derivative.h
  DeviceInterface.h
  EarlyFree.h
  Error.h
  Expr.h
  ExprUsesVar.h
  Extern.h
  FastIntegerDivide.h
  FindCalls.h
  Func.h
  Function.h
  Generator.h
  HumanReadableStmt.h
  IR.h
  IREquality.h
  IRMatch.h
  IRMutator.h
  IROperator.h
  IRPrinter.h
  IRVisitor.h
  Image.h
  InjectHostDevBufferCopies.h
  InjectOpenGLIntrinsics.h
  Inline.h
  InlineReductions.h
  IntegerDivisionTable.h
  Introspection.h
  IntrusivePtr.h
  JITModule.h
  LLVM_Output.h
  LLVM_Runtime_Linker.h
  Lambda.h
  Lerp.h
  Lower.h
  MainPage.h
  Memoization.h
  Module.h
  ModulusRemainder.h
  ObjectInstanceRegistry.h
  OneToOne.h
  Output.h
  ParallelRVar.h
  Param.h
  Parameter.h
  PartitionLoops.h
  Profiling.h
  Qualify.h
  RDom.h
  Random.h
  Reduction.h
  RemoveDeadAllocations.h
  RemoveTrivialForLoops.h
  RemoveUndef.h
  Schedule.h
  Scope.h
  Simplify.h
  SkipStages.h
  SlidingWindow.h
  Solve.h
  StmtToHtml.h
  StorageFlattening.h
  StorageFolding.h
  Substitute.h
  Target.h
  Tracing.h
  Tuple.h
  Type.h
  UnifyDuplicateLets.h
  UniquifyVariableNames.h
  UnrollLoops.h
  Util.h
  Var.h
  VaryingAttributes.h
  VectorizeLoops.h
  runtime/HalideRuntime.h
  CodeGen_JavaScript.h
)

file(MAKE_DIRECTORY "${CMAKE_BINARY_DIR}/include")
file(TO_NATIVE_PATH "${CMAKE_BINARY_DIR}/include/" NATIVE_INCLUDE_PATH)
add_custom_command(OUTPUT "${CMAKE_BINARY_DIR}/include/Halide.h"
  COMMAND build_halide_h ${HEADER_FILES} > "${NATIVE_INCLUDE_PATH}Halide.h"
  WORKING_DIRECTORY "${CMAKE_CURRENT_LIST_DIR}"
  DEPENDS build_halide_h ${HEADER_FILES})

file(COPY runtime/HalideRuntime.h DESTINATION "${CMAKE_BINARY_DIR}/include")
file(COPY runtime/HalideRuntimeCuda.h DESTINATION "${CMAKE_BINARY_DIR}/include")
file(COPY runtime/HalideRuntimeOpenCL.h DESTINATION "${CMAKE_BINARY_DIR}/include")
file(COPY runtime/HalideRuntimeOpenGL.h DESTINATION "${CMAKE_BINARY_DIR}/include")

add_definitions("-DCOMPILING_HALIDE")

add_library(Halide ${HALIDE_LIBRARY_TYPE}

  AllocationBoundsInference.cpp
  BlockFlattening.cpp
  BoundaryConditions.cpp
  Bounds.cpp
  BoundsInference.cpp
  Buffer.cpp
  CSE.cpp
  CodeGen_ARM.cpp
  CodeGen_C.cpp
  CodeGen_GPU_Dev.cpp
  CodeGen_GPU_Host.cpp
  CodeGen_Internal.cpp
  CodeGen_LLVM.cpp
  CodeGen_MIPS.cpp
  CodeGen_OpenCL_Dev.cpp
  CodeGen_OpenGL_Dev.cpp
  CodeGen_PNaCl.cpp
  CodeGen_PTX_Dev.cpp
  CodeGen_Posix.cpp
  CodeGen_X86.cpp
  Debug.cpp
  Debug.cpp
  DebugToFile.cpp
  Deinterleave.cpp
  Derivative.cpp
  DeviceInterface.cpp
  EarlyFree.cpp
  Error.cpp
  ExprUsesVar.cpp
  FastIntegerDivide.cpp
  FindCalls.cpp
  Func.cpp
  Function.cpp
  FuseGPUThreadLoops.cpp
  Generator.cpp
  HumanReadableStmt.cpp
  IR.cpp
  IREquality.cpp
  IRMatch.cpp
  IRMutator.cpp
  IROperator.cpp
  IRPrinter.cpp
  IRVisitor.cpp
  Image.cpp
  InjectHostDevBufferCopies.cpp
  InjectOpenGLIntrinsics.cpp
  Inline.cpp
  InlineReductions.cpp
  IntegerDivisionTable.cpp
  Introspection.cpp
  JITModule.cpp
  LLVM_Output.cpp
  LLVM_Runtime_Linker.cpp
  Lerp.cpp
  Lower.cpp
  Memoization.cpp
  Module.cpp
  ModulusRemainder.cpp
  ObjectInstanceRegistry.cpp
  OneToOne.cpp
  Output.cpp
  ParallelRVar.cpp
  Param.cpp
  Parameter.cpp
  PartitionLoops.cpp
  Profiling.cpp
  Qualify.cpp
  RDom.cpp
  Random.cpp
  Reduction.cpp
  RemoveDeadAllocations.cpp
  RemoveTrivialForLoops.cpp
  RemoveUndef.cpp
  Schedule.cpp
  Simplify.cpp
  SkipStages.cpp
  SlidingWindow.cpp
  Solve.cpp
  StmtToHtml.cpp
  StorageFlattening.cpp
  StorageFolding.cpp
  Substitute.cpp
  Target.cpp
  Tracing.cpp
  Tuple.cpp
  Type.cpp
  UnifyDuplicateLets.cpp
  UniquifyVariableNames.cpp
  UnrollLoops.cpp
  Util.cpp
  VaryingAttributes.cpp
<<<<<<< HEAD
  ExprUsesVar.cpp
  Introspection.cpp
  Buffer.cpp
  Param.cpp
  Error.cpp
  Image.cpp
  Debug.cpp
  InjectOpenGLIntrinsics.cpp
  InjectHostDevBufferCopies.cpp
  Schedule.cpp
  FuseGPUThreadLoops.cpp
  ParallelRVar.cpp
  BoundaryConditions.cpp
  HumanReadableStmt.cpp
  StmtToHtml.cpp
  Memoization.cpp
  CodeGen_MIPS.cpp
  Generator.cpp
  ObjectInstanceRegistry.cpp
  BlockFlattening.cpp
  RemoveDeadAllocations.cpp
  LLVM_Runtime_Linker.cpp
  Output.cpp
  LLVM_Output.cpp
  Module.cpp
  DeviceInterface.cpp
  CodeGen_JavaScript.cpp
=======
  VectorizeLoops.cpp
>>>>>>> 3b6b3501
  "${CMAKE_BINARY_DIR}/include/Halide.h"
  ${HEADER_FILES}
)

# CMake's Xcode generator will run otool on all of the ${LIBS} if we pass them
# to target_link_libraries. This makes the CMake generation step take a very
# long time. Instead, since we add the libs to the extra.LinkFileList passed to
# Xcode below it is not necessary to pass them to target_link_libraries as well.
if (XCODE)
  target_link_libraries(Halide InitialModules)
else()
  target_link_libraries(Halide InitialModules ${LIBS})
endif()

if (NOT WIN32)
  if (${LLVM_VERSION} GREATER 34)
    execute_process(COMMAND "${LLVM_CONFIG}" --system-libs OUTPUT_VARIABLE EXTRA_LIBS)
  else()
    execute_process(COMMAND "${LLVM_CONFIG}" --ldflags OUTPUT_VARIABLE EXTRA_LIBS)
  endif()
  string(STRIP EXTRA_LIBS "${EXTRA_LIBS}")
  string(REPLACE "-l" ";" EXTRA_LIBS "${EXTRA_LIBS}")
  string(REPLACE "\n" "" EXTRA_LIBS "${EXTRA_LIBS}")
  string(REPLACE " " "" EXTRA_LIBS "${EXTRA_LIBS}")
  target_link_libraries(Halide ${EXTRA_LIBS})
endif()

if (NOT HALIDE_SHARED_LIBRARY)

# For the Xcode build, we want the static library version of libHalide.a
# to include all of its dependencies so that other projects can link to the
# library without having to worry about which version of LLVM or the initial
# modules it was built with. This is accomplished by adding an additional file
# list to the link line containing all of these dependencies

if (XCODE)

# Create a link file list
set(EXTRA_LINKFILELIST "${PROJECT_BINARY_DIR}/${PROJECT_NAME}.build/extra.LinkFileList")

# Determine the location of libInitialModules.a so we can include the path to it
# in the link file list
IF (CMAKE_BUILD_TYPE)
  set(InitialModulesPath ${CMAKE_ARCHIVE_OUTPUT_DIRECTORY}/${CMAKE_BUILD_TYPE}/libInitialModules.a)
ELSE()
  set(InitialModulesPath ${CMAKE_ARCHIVE_OUTPUT_DIRECTORY}/Debug/libInitialModules.a)
ENDIF()

# We need a newline delimited list of the lib files
execute_process(COMMAND "${LLVM_CONFIG}" --libfiles OUTPUT_VARIABLE LIBS)
string(REPLACE " " "\n" LIBS ${LIBS})

# Write the archive file dependencies to a new LinkFileList
file(WRITE ${EXTRA_LINKFILELIST} "${LIBS}${InitialModulesPath}\n")

set_target_properties(Halide PROPERTIES XCODE_ATTRIBUTE_OTHER_LIBTOOLFLAGS "-filelist ${EXTRA_LINKFILELIST}")

endif(XCODE)

endif (NOT HALIDE_SHARED_LIBRARY)

# if this is a DLL, don't link dependencies to this set of libs.
#if (HALIDE_SHARED_LIBRARY)
#  set_target_properties(Halide PROPERTIES LINK_INTERFACE_LIBRARIES "")
#endif()

add_dependencies(Halide
  InitialModules
  build_halide_h
)<|MERGE_RESOLUTION|>--- conflicted
+++ resolved
@@ -445,7 +445,6 @@
   UnrollLoops.cpp
   Util.cpp
   VaryingAttributes.cpp
-<<<<<<< HEAD
   ExprUsesVar.cpp
   Introspection.cpp
   Buffer.cpp
@@ -472,10 +471,8 @@
   LLVM_Output.cpp
   Module.cpp
   DeviceInterface.cpp
+  VectorizeLoops.cpp
   CodeGen_JavaScript.cpp
-=======
-  VectorizeLoops.cpp
->>>>>>> 3b6b3501
   "${CMAKE_BINARY_DIR}/include/Halide.h"
   ${HEADER_FILES}
 )
