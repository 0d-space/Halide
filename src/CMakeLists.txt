add_executable(build_halide_h ../tools/build_halide_h.cpp)
add_executable(bitcode2cpp ../tools/bitcode2cpp.cpp)


if (MSVC)
  # Suppress some warnings
  add_definitions("-D_CRT_SECURE_NO_WARNINGS")
  add_definitions("-D_SCL_SECURE_NO_WARNINGS")
  add_definitions("/wd4244 /wd4267 /wd4800 /wd4996")
  # -g produces dwarf debugging info, which is not useful on windows
  #  (and fails to compile due to llvm bug 15393)
  set(RUNTIME_DEBUG_FLAG "")
else()
  add_definitions("-D__STDC_LIMIT_MACROS")
  add_definitions("-D__STDC_CONSTANT_MACROS")
  add_definitions("-std=c++11")
  add_definitions("-fno-rtti")
  set(RUNTIME_DEBUG_FLAG "-g")
endif()

if (HALIDE_SHARED_LIBRARY)
  add_definitions("-DHalide_SHARED")
  set(HALIDE_LIBRARY_TYPE SHARED)
else()
  set(HALIDE_LIBRARY_TYPE STATIC)
endif()

include_directories ( "${LLVM_INCLUDE}")
link_directories ("${LLVM_LIB}")

set(LLVM_CONFIG ${LLVM_BIN}/llvm-config)
if(WIN32)
  file(GLOB LIBS RELATIVE "${LLVM_LIB}" "${LLVM_LIB}/*.lib")
else()
  #file(GLOB LIBS RELATIVE "${LLVM_LIB}" "${LLVM_LIB}/libLLVM*.a")
  execute_process(COMMAND "${LLVM_CONFIG}" --libfiles OUTPUT_VARIABLE LIBS_UNSTRIPPED)
  string(STRIP "${LIBS_UNSTRIPPED}" LIBS_SPACES)
  string(REPLACE " " ";" LIBS "${LIBS_SPACES}")
endif()

if (TARGET_NATIVE_CLIENT)
  add_definitions("-DWITH_NATIVE_CLIENT")
endif()

if (TARGET_X86)
  add_definitions("-DWITH_X86")
endif()

if (TARGET_ARM)
  add_definitions("-DWITH_ARM")
endif()

if (TARGET_AARCH64)
  add_definitions("-DWITH_AARCH64")
endif()

if (TARGET_PTX)
  add_definitions("-DWITH_PTX")
endif()

if (TARGET_OPENCL)
  add_definitions("-DWITH_OPENCL")
endif()

if (TARGET_OPENGL)
  add_definitions("-DWITH_OPENGL")
endif()

if (TARGET_MIPS)
  add_definitions("-DWITH_MIPS")
endif()

add_definitions("-DLLVM_VERSION=${LLVM_VERSION}")

set(RUNTIME_CPP
  android_io
  cuda
  fake_thread_pool
  gcd_thread_pool
  ios_io
  android_clock
  linux_clock
  nogpu
  opencl
  opengl
  gpu_device_selection
  osx_opengl_context
  linux_opengl_context
  android_opengl_context
  posix_allocator
  posix_clock
  osx_clock
  windows_clock
  posix_error_handler
  posix_io
  ssp
  posix_math
  posix_thread_pool
  windows_thread_pool
  android_host_cpu_count
  linux_host_cpu_count
  osx_host_cpu_count
  tracing
  write_debug_image
  windows_cuda
  windows_opencl
  windows_io
  posix_print
  to_string
  cache
  nacl_host_cpu_count
  module_jit_ref_count
  module_aot_ref_count)
set (RUNTIME_LL
  arm
  aarch64
  posix_math
  ptx_dev
  x86_avx
  x86
  x86_sse41
  win32_math
  pnacl_math
  mips)
set (RUNTIME_BC
  compute_20
  compute_30
  compute_35)

set(RUNTIME_DIR "${CMAKE_CURRENT_SOURCE_DIR}/runtime")
file(TO_NATIVE_PATH "${RUNTIME_DIR}/" NATIVE_RUNTIME_DIR)
file(TO_NATIVE_PATH "${CMAKE_CFG_INTDIR}/" NATIVE_INT_DIR)

# ./ seems to confuse cmake on linux
if("${NATIVE_INT_DIR}" STREQUAL "./")
  set(NATIVE_INT_DIR "")
endif()

# Commands to build initial module objects.
file(MAKE_DIRECTORY "${PROJECT_BINARY_DIR}/${PROJECT_NAME}.build")
set (CXX_WARNING_FLAGS -Wall -Werror -Wno-unused-function -Wcast-qual)
set (INITMOD_PREFIX "_initmod_")
set (ARCHS 32 64)
set(INITIAL_MODULES )
foreach (i ${RUNTIME_CPP} )
  foreach (j ${ARCHS} )
    # -m64 isn't respected unless we also use a 64-bit target.
    IF (ARCHS EQUAL 32)
      set(TARGET "i386-unknown-unknown-unknown")
    ELSE()
      set(TARGET "x86_64-unknown-unknown-unknown")
    ENDIF()
    set(SOURCE "${NATIVE_RUNTIME_DIR}${i}.cpp")
    set(LL_D "${PROJECT_BINARY_DIR}/${PROJECT_NAME}.build/${NATIVE_INT_DIR}initmod.${i}_${j}_debug.ll")
    set(LL "${PROJECT_BINARY_DIR}/${PROJECT_NAME}.build/${NATIVE_INT_DIR}initmod.${i}_${j}.ll")
    set(BC_D "${PROJECT_BINARY_DIR}/${PROJECT_NAME}.build/${NATIVE_INT_DIR}initmod.${i}_${j}_debug.bc")
    set(BC "${PROJECT_BINARY_DIR}/${PROJECT_NAME}.build/${NATIVE_INT_DIR}initmod.${i}_${j}.bc")
    set(INITMOD_D "${INITMOD_PREFIX}${i}_${j}_debug.cpp")
    set(INITMOD "${INITMOD_PREFIX}${i}_${j}.cpp")

    add_custom_command(OUTPUT "${LL_D}"
                       DEPENDS "${SOURCE}"
                       COMMAND ${CLANG} ${CXX_WARNING_FLAGS} ${RUNTIME_DEBUG_FLAG} -DDEBUG_RUNTIME -fno-ms-compatibility -ffreestanding -fno-blocks -fno-exceptions -fno-unwind-tables -m${j} -target "${TARGET}" "-I${NATIVE_RUNTIME_DIR}" -DCOMPILING_HALIDE_RUNTIME "-DLLVM_VERSION=${LLVM_VERSION}" -DBITS_${j} -emit-llvm -S "${SOURCE}" -o "${LL_D}"
                       COMMENT "${SOURCE} -> ${LL_D}")
    add_custom_command(OUTPUT "${LL}"
                       DEPENDS "${SOURCE}"
                       COMMAND ${CLANG} ${CXX_WARNING_FLAGS} -fno-ms-compatibility -ffreestanding -fno-blocks -fno-exceptions -fno-unwind-tables -m${j} -target "${TARGET}" "-I${NATIVE_RUNTIME_DIR}" -DCOMPILING_HALIDE_RUNTIME "-DLLVM_VERSION=${LLVM_VERSION}" -DBITS_${j} -emit-llvm -S "${SOURCE}" -o "${LL}"
                       COMMENT "${SOURCE} -> ${LL}")

    add_custom_command(OUTPUT "${BC_D}"
                       DEPENDS "${LL_D}"
                       COMMAND "${LLVM_AS}" "${LL_D}" -o "${BC_D}"
                       COMMENT "${LL_D} -> ${BC_D}")
    add_custom_command(OUTPUT "${BC}"
                       DEPENDS "${LL}"
                       COMMAND "${LLVM_AS}" "${LL}" -o "${BC}"
                       COMMENT "${LL} -> ${BC}")

    add_custom_command(OUTPUT "${INITMOD_D}"
                       DEPENDS "${BC_D}"
                       COMMAND bitcode2cpp "${i}_${j}_debug" < "${BC_D}" > "${INITMOD_D}"
                       COMMENT "${BC_D} -> ${INITMOD_D}")
    add_custom_command(OUTPUT "${INITMOD}"
                       DEPENDS "${BC}"
                       COMMAND bitcode2cpp "${i}_${j}" < "${BC}" > "${INITMOD}"
                       COMMENT "${BC} -> ${INITMOD}")
    list(APPEND INITIAL_MODULES ${INITMOD})
    list(APPEND INITIAL_MODULES ${INITMOD_D})
  endforeach()
endforeach()
foreach (i ${RUNTIME_LL} )
  set(LL "${NATIVE_RUNTIME_DIR}${i}.ll")
  set(BC "${PROJECT_BINARY_DIR}/${PROJECT_NAME}.build/${NATIVE_INT_DIR}initmod.${i}.bc")
  set(INITMOD "${INITMOD_PREFIX}${i}.cpp")
  add_custom_command(OUTPUT "${BC}"
                     DEPENDS "${LL}"
                     COMMAND "${LLVM_AS}" "${LL}" -o "${BC}"
                     COMMENT "${LL} -> ${BC}")
  add_custom_command(OUTPUT "${INITMOD}"
                     DEPENDS "${BC}"
                     COMMAND bitcode2cpp ${i}_ll < "${BC}" > "${INITMOD}"
                     COMMENT "${BC} -> ${INITMOD}")
  list(APPEND INITIAL_MODULES "${INITMOD}")
endforeach()
foreach (i ${RUNTIME_BC} )
  set(INITMOD "${INITMOD_PREFIX}ptx_${i}.cpp")
  add_custom_command(OUTPUT "${INITMOD}"
                     COMMAND bitcode2cpp "ptx_${i}_ll" < "${NATIVE_RUNTIME_DIR}nvidia_libdevice_bitcode/libdevice.${i}.10.bc" > "${INITMOD}"
                     COMMENT "Building initial module ptx_${i}..."
                     VERBATIM)
  list(APPEND INITIAL_MODULES "${INITMOD}")
endforeach()

add_library(InitialModules STATIC
  ${INITIAL_MODULES})

add_dependencies(InitialModules
  bitcode2cpp)

set(HEADER_FILES
  Util.h
  Type.h
  Argument.h
  Bounds.h
  BoundsInference.h
  Buffer.h
  buffer_t.h
  CodeGen_C.h
  CodeGen_LLVM.h
  CodeGen_X86.h
  CodeGen_GPU_Host.h
  CodeGen_PTX_Dev.h
  CodeGen_OpenCL_Dev.h
  CodeGen_OpenGL_Dev.h
  CodeGen_GPU_Dev.h
  CodeGen_PNaCl.h
  Deinterleave.h
  Derivative.h
  OneToOne.h
  Extern.h
  FindCalls.h
  Func.h
  Function.h
  Image.h
  InlineReductions.h
  IntegerDivisionTable.h
  Introspection.h
  IntrusivePtr.h
  IREquality.h
  IR.h
  IRMatch.h
  IRMutator.h
  IROperator.h
  IRPrinter.h
  IRVisitor.h
  InjectOpenGLIntrinsics.h
  InjectHostDevBufferCopies.h
  JITModule.h
  Lambda.h
  Debug.h
  Lower.h
  MainPage.h
  ModulusRemainder.h
  Parameter.h
  Param.h
  RDom.h
  Reduction.h
  RemoveTrivialForLoops.h
  Schedule.h
  Scope.h
  Simplify.h
  SlidingWindow.h
  StmtCompiler.h
  StorageFlattening.h
  StorageFolding.h
  Substitute.h
  Profiling.h
  Tracing.h
  UnrollLoops.h
  Var.h
  VaryingAttributes.h
  VectorizeLoops.h
  CodeGen_Posix.h
  CodeGen_ARM.h
  DebugToFile.h
  EarlyFree.h
  UniquifyVariableNames.h
  CSE.h
  Tuple.h
  Lerp.h
  Target.h
  SkipStages.h
  RemoveUndef.h
  SpecializeClampedRamps.h
  FastIntegerDivide.h
  AllocationBoundsInference.h
  Error.h
  Inline.h
  Qualify.h
  ExprUsesVar.h
  Random.h
  ParallelRVar.h
  BoundaryConditions.h
  UnifyDuplicateLets.h
  HumanReadableStmt.h
  StmtToHtml.h
  Memoization.h
  CodeGen_MIPS.h
  Generator.h
  ObjectInstanceRegistry.h
  BlockFlattening.h
  LinearSolve.h
  BranchVisitors.h
  SpecializeBranchedLoops.h
  RemoveDeadAllocations.h
<<<<<<< HEAD
  CodeGen.h
)
=======
  LLVM_Runtime_Linker.h
  CodeGen.h)
>>>>>>> 36867aa7

file(MAKE_DIRECTORY "${CMAKE_BINARY_DIR}/include")
file(TO_NATIVE_PATH "${CMAKE_BINARY_DIR}/include/" NATIVE_INCLUDE_PATH)
add_custom_command(OUTPUT "${CMAKE_BINARY_DIR}/include/Halide.h"
  COMMAND build_halide_h ${HEADER_FILES} > "${NATIVE_INCLUDE_PATH}Halide.h"
  WORKING_DIRECTORY "${CMAKE_CURRENT_LIST_DIR}"
  DEPENDS build_halide_h ${HEADER_FILES})

file(COPY runtime/HalideRuntime.h DESTINATION "${CMAKE_BINARY_DIR}/include")

add_definitions("-DCOMPILING_HALIDE")

add_library(Halide ${HALIDE_LIBRARY_TYPE}
  CodeGen_LLVM.cpp
  CodeGen_Internal.cpp
  CodeGen_X86.cpp
  CodeGen_GPU_Host.cpp
  CodeGen_PTX_Dev.cpp
  CodeGen_OpenCL_Dev.cpp
  CodeGen_OpenGL_Dev.cpp
  CodeGen_GPU_Dev.cpp
  CodeGen_Posix.cpp
  CodeGen_PNaCl.cpp
  CodeGen_ARM.cpp
  IR.cpp
  IRMutator.cpp
  IRPrinter.cpp
  IRVisitor.cpp
  CodeGen_C.cpp
  Substitute.cpp
  ModulusRemainder.cpp
  Bounds.cpp
  Derivative.cpp
  OneToOne.cpp
  FindCalls.cpp
  Func.cpp
  Simplify.cpp
  IREquality.cpp
  Util.cpp
  Function.cpp
  IROperator.cpp
  Lower.cpp
  Debug.cpp
  Parameter.cpp
  Reduction.cpp
  Random.cpp
  RDom.cpp
  Profiling.cpp
  Tracing.cpp
  StorageFlattening.cpp
  VectorizeLoops.cpp
  UnrollLoops.cpp
  BoundsInference.cpp
  IRMatch.cpp
  StmtCompiler.cpp
  IntegerDivisionTable.cpp
  SlidingWindow.cpp
  StorageFolding.cpp
  InlineReductions.cpp
  RemoveTrivialForLoops.cpp
  Deinterleave.cpp
  DebugToFile.cpp
  Type.cpp
  JITModule.cpp
  EarlyFree.cpp
  UniquifyVariableNames.cpp
  CSE.cpp
  Tuple.cpp
  Lerp.cpp
  Target.cpp
  SkipStages.cpp
  RemoveUndef.cpp
  SpecializeClampedRamps.cpp
  FastIntegerDivide.cpp
  AllocationBoundsInference.cpp
  Inline.cpp
  Qualify.cpp
  UnifyDuplicateLets.cpp
  VaryingAttributes.cpp
  ExprUsesVar.cpp
  Introspection.cpp
  Buffer.cpp
  Param.cpp
  Error.cpp
  Image.cpp
  Debug.cpp
  InjectOpenGLIntrinsics.cpp
  InjectHostDevBufferCopies.cpp
  Schedule.cpp
  FuseGPUThreadLoops.cpp
  ParallelRVar.cpp
  BoundaryConditions.cpp
  HumanReadableStmt.cpp
  StmtToHtml.cpp
  Memoization.cpp
  CodeGen_MIPS.cpp
  Generator.cpp
  ObjectInstanceRegistry.cpp
  BlockFlattening.cpp
  LinearSolve.cpp
  BranchVisitors.cpp
  SpecializeBranchedLoops.cpp
  RemoveDeadAllocations.cpp
  LLVM_Runtime_Linker.cpp
  CodeGen.cpp
  "${CMAKE_BINARY_DIR}/include/Halide.h"
  ${HEADER_FILES}
)

# CMake's Xcode generator will run otool on all of the ${LIBS} if we pass them
# to target_link_libraries. This makes the CMake generation step take a very
# long time. Instead, since we add the libs to the extra.LinkFileList passed to
# Xcode below it is not necessary to pass them to target_link_libraries as well.
if (XCODE)
  target_link_libraries(Halide InitialModules)
else()
  target_link_libraries(Halide InitialModules ${LIBS})
endif()

if (NOT WIN32)
  if (${LLVM_VERSION} GREATER 34)
    execute_process(COMMAND "${LLVM_CONFIG}" --system-libs OUTPUT_VARIABLE EXTRA_LIBS)
  else()
    execute_process(COMMAND "${LLVM_CONFIG}" --ldflags OUTPUT_VARIABLE EXTRA_LIBS)
  endif()
  string(STRIP EXTRA_LIBS "${EXTRA_LIBS}")
  string(REPLACE "-l" ";" EXTRA_LIBS "${EXTRA_LIBS}")
  string(REPLACE "\n" "" EXTRA_LIBS "${EXTRA_LIBS}")
  string(REPLACE " " "" EXTRA_LIBS "${EXTRA_LIBS}")
  target_link_libraries(Halide ${EXTRA_LIBS})
endif()

if (NOT HALIDE_SHARED_LIBRARY)

# For the Xcode build, we want the static library version of libHalide.a
# to include all of its dependencies so that other projects can link to the
# library without having to worry about which version of LLVM or the initial
# modules it was built with. This is accomplished by adding an additional file
# list to the link line containing all of these dependencies

if (XCODE)

# Create a link file list
set(EXTRA_LINKFILELIST "${PROJECT_BINARY_DIR}/${PROJECT_NAME}.build/extra.LinkFileList")

# Determine the location of libInitialModules.a so we can include the path to it
# in the link file list
IF (CMAKE_BUILD_TYPE)
  set(InitialModulesPath ${CMAKE_ARCHIVE_OUTPUT_DIRECTORY}/${CMAKE_BUILD_TYPE}/libInitialModules.a)
ELSE()
  set(InitialModulesPath ${CMAKE_ARCHIVE_OUTPUT_DIRECTORY}/Debug/libInitialModules.a)
ENDIF()

# We need a newline delimited list of the lib files
execute_process(COMMAND "${LLVM_CONFIG}" --libfiles OUTPUT_VARIABLE LIBS)
string(REPLACE " " "\n" LIBS ${LIBS})

# Write the archive file dependencies to a new LinkFileList
file(WRITE ${EXTRA_LINKFILELIST} "${LIBS}${InitialModulesPath}\n")

set_target_properties(Halide PROPERTIES XCODE_ATTRIBUTE_OTHER_LIBTOOLFLAGS "-filelist ${EXTRA_LINKFILELIST}")

endif(XCODE)

endif (NOT HALIDE_SHARED_LIBRARY)

# if this is a DLL, don't link dependencies to this set of libs.
#if (HALIDE_SHARED_LIBRARY)
#  set_target_properties(Halide PROPERTIES LINK_INTERFACE_LIBRARIES "")
#endif()

add_dependencies(Halide
  InitialModules
  build_halide_h)<|MERGE_RESOLUTION|>--- conflicted
+++ resolved
@@ -313,13 +313,9 @@
   BranchVisitors.h
   SpecializeBranchedLoops.h
   RemoveDeadAllocations.h
-<<<<<<< HEAD
+  LLVM_Runtime_Linker.h
   CodeGen.h
 )
-=======
-  LLVM_Runtime_Linker.h
-  CodeGen.h)
->>>>>>> 36867aa7
 
 file(MAKE_DIRECTORY "${CMAKE_BINARY_DIR}/include")
 file(TO_NATIVE_PATH "${CMAKE_BINARY_DIR}/include/" NATIVE_INCLUDE_PATH)
