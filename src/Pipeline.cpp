#include <algorithm>
#include <iostream>
#include <fstream>

#include "Pipeline.h"
#include "Argument.h"
#include "CodeGen_JavaScript.h"
#include "Func.h"
#include "IRVisitor.h"
#include "JavaScriptExecutor.h"
#include "LLVM_Headers.h"
#include "LLVM_Output.h"
#include "Lower.h"
#include "Output.h"
#include "PrintLoopNest.h"

using namespace Halide::Internal;

namespace Halide {

using std::vector;
using std::string;
using std::set;

/** An inferred argument. Inferred args are either Params,
 * ImageParams, or Buffers. The first two are handled by the param
 * field, and global images are tracked via the buf field. These
 * are used directly when jitting, or used for validation when
 * compiling with an explicit argument list. */
struct InferredArgument {
    Argument arg;
    Parameter param;
    Buffer buffer;

    bool operator<(const InferredArgument &other) const {
        if (arg.is_buffer() && !other.arg.is_buffer()) {
            return true;
        } else if (other.arg.is_buffer() && !arg.is_buffer()) {
            return false;
        } else {
            return arg.name < other.arg.name;
        }
    }
};

struct PipelineContents {
    mutable RefCount ref_count;

    // Cached lowered stmt
    Module module;

    // Cached jit-compiled code
    JITModule jit_module;
    Target jit_target;

    // Cache compiled JavaScript is JITting with Target::JavaScript. */
    std::string cached_javascript;

    /** Clear all cached state */
    void invalidate_cache() {
        module = Module("", Target());
        jit_module = JITModule();
        jit_target = Target();
        inferred_args.clear();
        cached_javascript.clear();
    }

    // The outputs
    vector<Function> outputs;

    // JIT custom overrides
    JITHandlers jit_handlers;

    /** The user context that's used when jitting. This is not
     * settable by user code, but is reserved for internal use.  Note
     * that this is an Argument + Parameter (rather than a
     * Param<void*>) so that we can exclude it from the
     * ObjectInstanceRegistry. */
    InferredArgument user_context_arg;

    /** A set of custom passes to use when lowering this Func. */
    vector<CustomLoweringPass> custom_lowering_passes;

    /** The inferred arguments. */
    vector<InferredArgument> inferred_args;

    /** List of C funtions and Funcs to satisfy HalideExtern* and
     * define_extern calls. */
    std::map<std::string, JITExtern> jit_externs;

    PipelineContents() :
        module("", Target()) {
        user_context_arg.arg = Argument("__user_context", Argument::InputScalar, Handle(), 0);
        user_context_arg.param = Parameter(Handle(), false, 0, "__user_context",
                                           /*is_explicit_name*/ true, /*register_instance*/ false);
    }

    ~PipelineContents() {
        clear_custom_lowering_passes();
    }

    void clear_custom_lowering_passes() {
        invalidate_cache();
        for (size_t i = 0; i < custom_lowering_passes.size(); i++) {
            if (custom_lowering_passes[i].deleter) {
                custom_lowering_passes[i].deleter(custom_lowering_passes[i].pass);
            }
        }
        custom_lowering_passes.clear();
    }
};

namespace Internal {
template<>
EXPORT RefCount &ref_count<PipelineContents>(const PipelineContents *p) {
    return p->ref_count;
}

template<>
EXPORT void destroy<PipelineContents>(const PipelineContents *p) {
    delete p;
}
}

Pipeline::Pipeline() : contents(NULL) {
}

bool Pipeline::defined() const {
    return contents.defined();
}

Pipeline::Pipeline(Func output) : contents(new PipelineContents) {
    output.compute_root().store_root();
    output.function().freeze();
    contents.ptr->outputs.push_back(output.function());
}

Pipeline::Pipeline(const vector<Func> &outputs) : contents(new PipelineContents) {
    for (Func f: outputs) {
        f.compute_root().store_root();
        f.function().freeze();
        contents.ptr->outputs.push_back(f.function());
    }
}

vector<Func> Pipeline::outputs() {
    vector<Func> funcs;
    for (Function f : contents.ptr->outputs) {
        funcs.push_back(Func(f));
    }
    return funcs;
}

void Pipeline::compile_to(const Outputs &output_files,
                          const vector<Argument> &args,
                          const string &fn_name,
                          const Target &target) {
    user_assert(defined()) << "Can't compile undefined Pipeline.\n";

    for (Function f : contents.ptr->outputs) {
        user_assert(f.has_pure_definition() || f.has_extern_definition())
            << "Can't compile undefined Func.\n";
    }

    Module m = compile_to_module(args, fn_name, target);

    llvm::LLVMContext context;
    llvm::Module *llvm_module = compile_module_to_llvm_module(m, context);

    if (!output_files.object_name.empty()) {
        if (target.arch == Target::PNaCl) {
            compile_llvm_module_to_llvm_bitcode(llvm_module, output_files.object_name);
        } else {
            compile_llvm_module_to_object(llvm_module, output_files.object_name);
        }
    }
    if (!output_files.assembly_name.empty()) {
        if (target.arch == Target::PNaCl) {
            compile_llvm_module_to_llvm_assembly(llvm_module, output_files.assembly_name);
        } else {
            compile_llvm_module_to_assembly(llvm_module, output_files.assembly_name);
        }
    }
    if (!output_files.bitcode_name.empty()) {
        compile_llvm_module_to_llvm_bitcode(llvm_module, output_files.bitcode_name);
    }

    delete llvm_module;
}


void Pipeline::compile_to_bitcode(const string &filename,
                                  const vector<Argument> &args,
                                  const string &fn_name,
                                  const Target &target) {
    compile_module_to_llvm_bitcode(compile_to_module(args, fn_name, target), filename);
}

void Pipeline::compile_to_object(const string &filename,
                                 const vector<Argument> &args,
                                 const string &fn_name,
                                 const Target &target) {
    compile_module_to_object(compile_to_module(args, fn_name, target), filename);
}

void Pipeline::compile_to_header(const string &filename,
                                 const vector<Argument> &args,
                                 const string &fn_name,
                                 const Target &target) {
    compile_module_to_c_header(compile_to_module(args, fn_name, target), filename);
}

void Pipeline::compile_to_assembly(const string &filename,
                                   const vector<Argument> &args,
                                   const string &fn_name,
                                   const Target &target) {
    compile_module_to_assembly(compile_to_module(args, fn_name, target), filename);
}


void Pipeline::compile_to_c(const string &filename,
                            const vector<Argument> &args,
                            const string &fn_name,
                            const Target &target) {
    compile_module_to_c_source(compile_to_module(args, fn_name, target), filename);
}

void Pipeline::compile_to_javascript(const string &filename,
                                     const vector<Argument> &args,
                                     const string &fn_name,
                                     const Target &target) {
    compile_module_to_javascript_source(compile_to_module(args, fn_name, target), filename);
}

void Pipeline::print_loop_nest() {
    user_assert(defined()) << "Can't print loop nest of undefined Pipeline.\n";
    std::cerr << Halide::Internal::print_loop_nest(contents.ptr->outputs);
}

void Pipeline::compile_to_lowered_stmt(const string &filename,
                                       const vector<Argument> &args,
                                       StmtOutputFormat fmt,
                                       const Target &target) {
    Module m = compile_to_module(args, "", target);
    if (fmt == HTML) {
        compile_module_to_html(m, filename);
    } else {
        compile_module_to_text(m, filename);
    }
}

void Pipeline::compile_to_file(const string &filename_prefix,
                               const vector<Argument> &args,
                               const Target &target) {
    Module m = compile_to_module(args, filename_prefix, target);
    compile_module_to_c_header(m, filename_prefix + ".h");

    if (target.arch == Target::PNaCl) {
        compile_module_to_llvm_bitcode(m, filename_prefix + ".o");
    } else {
        compile_module_to_object(m, filename_prefix + ".o");
    }
}

namespace Internal {

class InferArguments : public IRGraphVisitor {
public:
    vector<InferredArgument> &args;

    InferArguments(vector<InferredArgument> &a,
                   const vector<Function> &o) : args(a), outputs(o) {
        args.clear();
        for (const Function &f : outputs) {
            visit_function(f);
        }
    }

private:
    vector<Function> outputs;
    set<string> visited_functions;

    using IRGraphVisitor::visit;

    bool already_have(const string &name) {
        // Ignore dependencies on the output buffers
        for (const Function &output : outputs) {
            if (name == output.name() || starts_with(name, output.name() + ".")) {
                return true;
            }
        }
        for (const InferredArgument &arg : args) {
            if (arg.arg.name == name) {
                return true;
            }
        }
        return false;
    }

    void visit_exprs(const std::vector<Expr>& v) {
        for (Expr i : v) {
            visit_expr(i);
        }
    }

    void visit_expr(Expr e) {
        if (!e.defined()) return;
        e.accept(this);
    }

    void visit_function(const Function& func) {
        if (visited_functions.count(func.name())) return;
        visited_functions.insert(func.name());

        func.accept(this);

        // Function::accept hits all the Expr children of the
        // Function, but misses the buffers and images that might be
        // extern arguments.
        if (func.has_extern_definition()) {
            for (const ExternFuncArgument &extern_arg : func.extern_arguments()) {
                if (extern_arg.is_func()) {
                    visit_function(extern_arg.func);
                } else if (extern_arg.is_buffer()) {
                    include_buffer(extern_arg.buffer);
                } else if (extern_arg.is_image_param()) {
                    include_parameter(extern_arg.image_param);
                }
            }
        }
    }

    void include_parameter(Parameter p) {
        if (!p.defined()) return;
        if (already_have(p.name())) return;

        Expr def, min, max;
        if (!p.is_buffer()) {
            def = p.get_scalar_expr();
            min = p.get_min_value();
            max = p.get_max_value();
        }
        InferredArgument a = {
            Argument(p.name(),
                     p.is_buffer() ? Argument::InputBuffer : Argument::InputScalar,
                     p.type(), p.dimensions(), def, min, max),
            p,
            Buffer()};
        args.push_back(a);
    }

    void include_buffer(Buffer b) {
        if (!b.defined()) return;
        if (already_have(b.name())) return;

        InferredArgument a = {
            Argument(b.name(), Argument::InputBuffer, b.type(), b.dimensions()),
            Parameter(),
            b};
        args.push_back(a);
    }

    void visit(const Load *op) {
        IRGraphVisitor::visit(op);
        include_parameter(op->param);
        include_buffer(op->image);
    }

    void visit(const Variable *op) {
        IRGraphVisitor::visit(op);
        include_parameter(op->param);
        include_buffer(op->image);
    }

    void visit(const Call *op) {
        IRGraphVisitor::visit(op);
        visit_function(op->func);
        include_buffer(op->image);
        include_parameter(op->param);
    }
};

} // namespace Internal

vector<Argument> Pipeline::infer_arguments() {
    user_assert(defined()) << "Can't infer arguments on an undefined Pipeline\n";

    if (contents.ptr->inferred_args.empty()) {
        // Infer an arguments vector by walking the IR
        InferArguments infer_args(contents.ptr->inferred_args,
                                  contents.ptr->outputs);

        // Sort the Arguments with all buffers first (alphabetical by name),
        // followed by all non-buffers (alphabetical by name).
        std::sort(contents.ptr->inferred_args.begin(), contents.ptr->inferred_args.end());

        // Add the user context argument.
        contents.ptr->inferred_args.push_back(contents.ptr->user_context_arg);
    }

    // Return the inferred argument types, minus any constant images
    // (we'll embed those in the binary by default), and minus the user_context arg.
    vector<Argument> result;
    for (const InferredArgument &arg : contents.ptr->inferred_args) {
        debug(1) << "Inferred argument: " << arg.arg.type << " " << arg.arg.name << "\n";
        if (!arg.buffer.defined() &&
            arg.arg.name != contents.ptr->user_context_arg.arg.name) {
            result.push_back(arg.arg);
        }
    }


    return result;
}

class FindExterns : public IRGraphVisitor {
    using IRGraphVisitor::visit;

    bool buffer_like_name(const std::string &name) {
        bool is_bounds_query = name.find(".bounds_query") != std::string::npos;
        return is_bounds_query ||
            (ends_with(name, ".buffer") || ends_with(name, ".tmp_buffer"));
    }

    void visit(const Call *op) {
        IRGraphVisitor::visit(op);

        if (op->call_type == Call::Extern &&
            externs.count(op->name) == 0) {
            void *address = get_symbol_address(op->name.c_str());
            if (address == NULL && !starts_with(op->name, "_")) {
                std::string underscored_name = "_" + op->name;
                address = get_symbol_address(underscored_name.c_str());
            }
            if (address != NULL) {
                struct JITExtern jit_extern;
                jit_extern.c_function = address;
                jit_extern.signature.is_void_return = op->type.bits == 0;
                jit_extern.signature.ret_type = op->type;
                for (Expr e : op->args) {
                    ScalarOrBufferT this_arg;
                    this_arg.scalar_type = e.type();
                    if (e.type().is_handle()) {
                        const Variable *v = e.as<Variable>();
                        // This code heuristically matches the patterns define_extern uses to pass buffer arguments and result parameters.
                        // TODO: Come up with a way to keep the buffer typing through lowering.
                        this_arg.is_buffer = (v != NULL) && buffer_like_name(v->name);
                    } else {
                        this_arg.is_buffer = false;
                    }
                    jit_extern.signature.arg_types.push_back(this_arg);
                }
                externs[op->name] = jit_extern;
            }
        }
    }

public:
    FindExterns(std::map<std::string, JITExtern> &externs) : externs(externs) {
    }

    std::map<std::string, JITExtern> &externs;
};

/** Check that all the necessary arguments are in an args vector. Any
 * images in the source that aren't in the args vector are returned. */
vector<Buffer> Pipeline::validate_arguments(const vector<Argument> &args) {
    infer_arguments();

    vector<Buffer> images_to_embed;

    for (const InferredArgument &arg : contents.ptr->inferred_args) {

        if (arg.param.same_as(contents.ptr->user_context_arg.param)) {
            // The user context is always in the inferred args, but is
            // not required to be in the args list.
            continue;
        }

        internal_assert(arg.arg.is_input()) << "Expected only input Arguments here";

        bool found = false;
        for (Argument a : args) {
            found |= (a.name == arg.arg.name);
        }

        if (arg.buffer.defined() && !found) {
            // It's a raw Buffer used that isn't in the args
            // list. Embed it in the output instead.
            images_to_embed.push_back(arg.buffer);
            debug(1) << "Embedding image " << arg.buffer.name() << "\n";
        } else if (!found) {
            std::ostringstream err;
            err << "Generated code refers to ";
            if (arg.arg.is_buffer()) {
                err << "image ";
            }
            err << "parameter " << arg.arg.name
                << ", which was not found in the argument list.\n";

            err << "\nArgument list specified: ";
            for (size_t i = 0; i < args.size(); i++) {
                err << args[i].name << " ";
            }
            err << "\n\nParameters referenced in generated code: ";
            for (const InferredArgument &ia : contents.ptr->inferred_args) {
                if (ia.arg.name != contents.ptr->user_context_arg.arg.name) {
                    err << ia.arg.name << " ";
                }
            }
            err << "\n\n";
            user_error << err.str();
        }
    }

    return images_to_embed;
}


Module Pipeline::compile_to_module(const vector<Argument> &args,
                                   const string &fn_name,
                                   const Target &target) {
    user_assert(defined()) << "Can't compile undefined Pipeline\n";

    // TODO: This is a bit of a wart. Right now, IR cannot directly
    // reference Buffers because neither CodeGen_LLVM nor
    // CodeGen_C can generate the correct buffer unpacking code.

    // To work around this, we generate two functions. The private
    // function is one where every buffer referenced is an argument,
    // and the public function is a wrapper that calls the private
    // function, passing the global buffers to the private
    // function. This works because the public function does not
    // attempt to directly access any of the fields of the buffer.

    Stmt private_body;

    const Module &old_module = contents.ptr->module;
    if (!old_module.functions.empty() &&
        old_module.target() == target) {
        internal_assert(old_module.functions.size() == 2);
        // We can avoid relowering and just reuse the private body
        // from the old module. We expect two functions in the old
        // module: the private one then the public one.
        private_body = old_module.functions[0].body;
        debug(2) << "Reusing old module\n";
    } else {
        vector<IRMutator *> custom_passes;
        for (CustomLoweringPass p : contents.ptr->custom_lowering_passes) {
            custom_passes.push_back(p.pass);
        }

        private_body = lower(contents.ptr->outputs, target, custom_passes);
    }

    string private_name = "__" + fn_name;

    // Get all the arguments/global images referenced in this function.
    vector<Argument> public_args = args;

    // If the target specifies user context but it's not in the args
    // vector, add it at the start (the jit path puts it in there
    // explicitly).
    bool requires_user_context = target.has_feature(Target::UserContext);
    bool has_user_context = false;
    for (Argument arg : args) {
        if (arg.name == contents.ptr->user_context_arg.arg.name) {
            has_user_context = true;
        }
    }
    if (requires_user_context && !has_user_context) {
        public_args.insert(public_args.begin(), contents.ptr->user_context_arg.arg);
    }

    vector<Buffer> global_images = validate_arguments(public_args);

    // Add the output buffer arguments
    for (Function out : contents.ptr->outputs) {
        for (Parameter buf : out.output_buffers()) {
            public_args.push_back(Argument(buf.name(),
                                           Argument::OutputBuffer,
                                           buf.type(), buf.dimensions()));
        }
    }

    // Create a module with all the global images in it.
    Module module(fn_name, target);

    // Add all the global images to the module, and add the global
    // images used to the private argument list.
    vector<Argument> private_args = public_args;
    for (Buffer buf : global_images) {
        module.append(buf);
        private_args.push_back(Argument(buf.name(),
                                        Argument::InputBuffer,
                                        buf.type(), buf.dimensions()));
    }

    module.append(LoweredFunc(private_name, private_args,
                              private_body, LoweredFunc::Internal));

    // Generate a call to the private function, adding an arguments
    // for the global images.
    vector<Expr> private_params;
    for (Argument arg : private_args) {
        if (arg.is_buffer()) {
            private_params.push_back(Variable::make(type_of<void*>(), arg.name + ".buffer"));
        } else {
            private_params.push_back(Variable::make(arg.type, arg.name));
        }
    }
    string private_result_name = unique_name(private_name + "_result", false);
    Expr private_result_var = Variable::make(Int(32), private_result_name);
    Expr call_private = Call::make(Int(32), private_name, private_params, Call::Extern);
    Stmt public_body = AssertStmt::make(private_result_var == 0, private_result_var);
    public_body = LetStmt::make(private_result_name, call_private, public_body);

    module.append(LoweredFunc(fn_name, public_args, public_body, LoweredFunc::External));

    contents.ptr->module = module;

    return module;
}

void Pipeline::compile_jit(const Target &target_arg) {
    user_assert(defined()) << "Pipeline is undefined\n";

    Target target(target_arg);
    target.set_feature(Target::JIT);
    target.set_feature(Target::UserContext);

    debug(2) << "jit-compiling for: " << target_arg.to_string() << "\n";

    std::map<std::string, JITExtern> externs_js = contents.ptr->jit_externs;
    // TODO: see if JS and non-JS can share more code.
    if (target.has_feature(Target::JavaScript)) {
    #if defined(WITH_JAVASCRIPT_V8) || defined(WITH_JAVASCRIPT_SPIDERMONKEY)
        if (!contents.ptr->cached_javascript.empty()) {
            return;
        }
    #else
        user_error << "Cannot JIT JavaScript without a JavaScript execution engine (e.g. V8) configured at compile time.\n";
    #endif
    } else {
        // If we're re-jitting for the same target, we can just keep the
        // old jit module.
        if (contents.ptr->jit_target == target &&
            contents.ptr->jit_module.compiled()) {
            debug(2) << "Reusing old jit module compiled for :\n" << contents.ptr->jit_target.to_string() << "\n";
            return;
        }
    }

    contents.ptr->jit_target = target;

    // Infer an arguments vector
    infer_arguments();

    // Come up with a name for the generated function
    string name = contents.ptr->outputs[0].name();
    for (size_t i = 0; i < name.size(); i++) {
        if (!isalnum(name[i])) {
            name[i] = '_';
        }
    }

    vector<Argument> args;
    for (const InferredArgument &arg : contents.ptr->inferred_args) {
        args.push_back(arg.arg);
    }

    // Compile to a module
    Module module = compile_to_module(args, name, target);

    if (target.has_feature(Target::JavaScript)) {
        std::stringstream out(std::ios_base::out);
        CodeGen_JavaScript cg(out);
        cg.compile(module);
        contents.ptr->cached_javascript = out.str();
        if (debug::debug_level >= 3) {
            std::ofstream js_debug((name + ".js").c_str());
            js_debug << contents.ptr->cached_javascript;
        }
    } else {
        // Make sure we're not embedding any images
        internal_assert(module.buffers.empty());

        std::map<std::string, JITExtern> lowered_externs = contents.ptr->jit_externs;
        // Compile to jit module
        JITModule jit_module(module, module.functions.back(),
                             make_externs_jit_module(target_arg, lowered_externs));

        if (debug::debug_level >= 3) {
            compile_module_to_native(module, name + ".bc", name + ".s");
            compile_module_to_text(module, name + ".stmt");
        }

        contents.ptr->jit_module = jit_module;
    }
}

void Pipeline::set_error_handler(void (*handler)(void *, const char *)) {
    user_assert(defined()) << "Pipeline is undefined\n";
    contents.ptr->jit_handlers.custom_error = handler;
}

void Pipeline::set_custom_allocator(void *(*cust_malloc)(void *, size_t),
                                    void (*cust_free)(void *, void *)) {
    user_assert(defined()) << "Pipeline is undefined\n";
    contents.ptr->jit_handlers.custom_malloc = cust_malloc;
    contents.ptr->jit_handlers.custom_free = cust_free;
}

void Pipeline::set_custom_do_par_for(int (*cust_do_par_for)(void *, int (*)(void *, int, uint8_t *), int, int, uint8_t *)) {
    user_assert(defined()) << "Pipeline is undefined\n";
    contents.ptr->jit_handlers.custom_do_par_for = cust_do_par_for;
}

void Pipeline::set_custom_do_task(int (*cust_do_task)(void *, int (*)(void *, int, uint8_t *), int, uint8_t *)) {
    user_assert(defined()) << "Pipeline is undefined\n";
    contents.ptr->jit_handlers.custom_do_task = cust_do_task;
}

void Pipeline::set_custom_trace(int (*trace_fn)(void *, const halide_trace_event *)) {
    user_assert(defined()) << "Pipeline is undefined\n";
    contents.ptr->jit_handlers.custom_trace = trace_fn;
}

void Pipeline::set_custom_print(void (*cust_print)(void *, const char *)) {
    user_assert(defined()) << "Pipeline is undefined\n";
    contents.ptr->jit_handlers.custom_print = cust_print;
}

void Pipeline::set_jit_externs(const std::map<std::string, JITExtern> &externs) {
    user_assert(defined()) << "Pipeline is undefined\n";
    contents.ptr->jit_externs = externs;
    invalidate_cache();
}

const std::map<std::string, JITExtern> &Pipeline::get_jit_externs() {
    user_assert(defined()) << "Pipeline is undefined\n";
    return contents.ptr->jit_externs;
}

void Pipeline::add_custom_lowering_pass(IRMutator *pass, void (*deleter)(IRMutator *)) {
    user_assert(defined()) << "Pipeline is undefined\n";
    contents.ptr->invalidate_cache();
    CustomLoweringPass p = {pass, deleter};
    contents.ptr->custom_lowering_passes.push_back(p);
}

void Pipeline::clear_custom_lowering_passes() {
    if (!defined()) return;
    contents.ptr->clear_custom_lowering_passes();
}

const vector<CustomLoweringPass> &Pipeline::custom_lowering_passes() {
    user_assert(defined()) << "Pipeline is undefined\n";
    return contents.ptr->custom_lowering_passes;
}

const JITHandlers &Pipeline::jit_handlers() {
    user_assert(defined()) << "Pipeline is undefined\n";
    return contents.ptr->jit_handlers;
}

void Pipeline::realize(Buffer b, const Target &target) {
    realize(Realization({b}), target);
}

Realization Pipeline::realize(vector<int32_t> sizes,
                              const Target &target) {
    user_assert(defined()) << "Pipeline is undefined\n";
    vector<Buffer> bufs;
    for (Type t : contents.ptr->outputs[0].output_types()) {
        bufs.push_back(Buffer(t, sizes));
    }
    Realization r(bufs);
    realize(r, target);
    return r;
}

Realization Pipeline::realize(int x_size, int y_size, int z_size, int w_size,
                              const Target &target) {
    return realize({x_size, y_size, z_size, w_size}, target);
}

Realization Pipeline::realize(int x_size, int y_size, int z_size,
                              const Target &target) {
    return realize({x_size, y_size, z_size}, target);
}

Realization Pipeline::realize(int x_size, int y_size,
                              const Target &target) {
    return realize({x_size, y_size}, target);
}

Realization Pipeline::realize(int x_size,
                              const Target &target) {
    return realize({x_size}, target);
}

namespace {
struct ErrorBuffer {
    enum { MaxBufSize = 4096 };
    char buf[MaxBufSize];
    int end;

    ErrorBuffer() {
        end = 0;
    }

    void concat(const char *message) {
        size_t len = strlen(message);

        if (len && message[len-1] != '\n') {
            // Claim some extra space for a newline.
            len++;
        }

        // Atomically claim some space in the buffer
#ifdef _MSC_VER
        int old_end = _InterlockedExchangeAdd((volatile long *)(&end), len);
#else
        int old_end = __sync_fetch_and_add(&end, len);
#endif

        if (old_end + len >= MaxBufSize - 1) {
            // Out of space
            return;
        }

        for (size_t i = 0; i < len - 1; i++) {
            buf[old_end + i] = message[i];
        }
        if (buf[old_end + len - 2] != '\n') {
            buf[old_end + len - 1] = '\n';
        }
    }

    std::string str() const {
        return std::string(buf, end);
    }

    static void handler(void *ctx, const char *message) {
        if (ctx) {
            JITUserContext *ctx1 = (JITUserContext *)ctx;
            ErrorBuffer *buf = (ErrorBuffer *)ctx1->user_context;
            buf->concat(message);
        }
    }
};

struct JITFuncCallContext {
    ErrorBuffer error_buffer;
    JITUserContext jit_context;
    Parameter &user_context_param;

    JITFuncCallContext(const JITHandlers &handlers, Parameter &user_context_param)
        : user_context_param(user_context_param) {
        void *user_context = NULL;
        JITHandlers local_handlers = handlers;
        if (local_handlers.custom_error == NULL) {
            local_handlers.custom_error = ErrorBuffer::handler;
            user_context = &error_buffer;
        }
        JITSharedRuntime::init_jit_user_context(jit_context, user_context, local_handlers);
        user_context_param.set_scalar(&jit_context);

        debug(2) << "custom_print: " << (void *)jit_context.handlers.custom_print << '\n'
                 << "custom_malloc: " << (void *)jit_context.handlers.custom_malloc << '\n'
                 << "custom_free: " << (void *)jit_context.handlers.custom_free << '\n'
                 << "custom_do_task: " << (void *)jit_context.handlers.custom_do_task << '\n'
                 << "custom_do_par_for: " << (void *)jit_context.handlers.custom_do_par_for << '\n'
                 << "custom_error: " << (void *)jit_context.handlers.custom_error << '\n'
                 << "custom_trace: " << (void *)jit_context.handlers.custom_trace << '\n';
    }

    void report_if_error(int exit_status) {
        if (exit_status) {
            std::string output = error_buffer.str();
            if (!output.empty()) {
                // Only report the errors if no custom error handler was installed
                halide_runtime_error << error_buffer.str();
                error_buffer.end = 0;
            }
        }
    }

    void finalize(int exit_status) {
        report_if_error(exit_status);
        user_context_param.set_scalar((void *)NULL); // Don't leave param hanging with pointer to stack.
    }
};
}

// Make a vector of void *'s to pass to the jit call using the
// currently bound value for all of the params and image
// params. Unbound image params produce null values.
std::pair<vector<const void *>, vector<Argument>>
Pipeline::prepare_jit_call_arguments(Realization dst, const Target &target) {
    user_assert(defined()) << "Can't realize an undefined Pipeline\n";

    compile_jit(target);

    JITModule &compiled_module = contents.ptr->jit_module;
    internal_assert(compiled_module.argv_function() ||
                    !contents.ptr->cached_javascript.empty());

    struct OutputBufferType {
        Function func;
        Type type;
        int dims;
    };
    vector<OutputBufferType> output_buffer_types;
    for (Function f : contents.ptr->outputs) {
        for (Type t : f.output_types()) {
            OutputBufferType obt = {f, t, f.dimensions()};
            output_buffer_types.push_back(obt);
        }
    }

    user_assert(output_buffer_types.size() == dst.size())
        << "Realization contains wrong number of Images (" << dst.size()
        << ") for realizing pipeline with " << output_buffer_types.size()
        << " outputs\n";

    // Check the type and dimensionality of the buffer
    for (size_t i = 0; i < dst.size(); i++) {
        Function func = output_buffer_types[i].func;
        int  dims = output_buffer_types[i].dims;
        Type type = output_buffer_types[i].type;
        user_assert(dst[i].dimensions() == dims)
            << "Can't realize Func \"" << func.name()
            << "\" into Buffer \"" << dst[i].name()
            << "\" because Buffer \"" << dst[i].name()
            << "\" is " << dst[i].dimensions() << "-dimensional"
            << ", but Func \"" << func.name()
            << "\" is " << dims << "-dimensional.\n";
        user_assert(dst[i].type() == type)
            << "Can't realize Func \"" << func.name()
            << "\" into Buffer \"" << dst[i].name()
            << "\" because Buffer \"" << dst[i].name()
            << "\" has type " << dst[i].type()
            << ", but Func \"" << func.name()
            << "\" has type " << type << ".\n";
    }

    // Come up with the void * arguments to pass to the argv function
    const vector<InferredArgument> &input_args = contents.ptr->inferred_args;
    vector<const void *> arg_values;
    vector<Argument> arg_types;

    // First the inputs
    for (InferredArgument arg : input_args) {
        if (arg.param.defined() && arg.param.is_buffer()) {
            // ImageParam arg
            Buffer buf = arg.param.get_buffer();
            if (buf.defined()) {
                arg_values.push_back(buf.raw_buffer());
            } else {
                // Unbound
                arg_values.push_back(NULL);
            }
            debug(1) << "JIT input ImageParam argument ";
        } else if (arg.param.defined()) {
            arg_values.push_back(arg.param.get_scalar_address());
            debug(1) << "JIT input scalar argument ";
        } else {
            debug(1) << "JIT input Image argument ";
            internal_assert(arg.buffer.defined());
            arg_values.push_back(arg.buffer.raw_buffer());
        }
        arg_types.push_back(arg.arg);
        const void *ptr = arg_values.back();
        debug(1) << arg.arg.name << " @ " << ptr << "\n";
    }

    // Then the outputs
    for (Buffer buf : dst.as_vector()) {
        internal_assert(buf.defined()) << "Can't realize into an undefined Buffer\n";
        arg_values.push_back(buf.raw_buffer());
        arg_types.push_back(Argument(buf.name(), Argument::OutputBuffer, buf.type(), buf.dimensions()));
        const void *ptr = arg_values.back();
        debug(1) << "JIT output buffer " << buf.name()
                 << " @ " << ptr << "\n";
    }

    return std::make_pair(arg_values, arg_types);
}

std::vector<JITModule>
Pipeline::make_externs_jit_module(const Target &target,
                                  std::map<std::string, JITExtern> &externs_in_out) {
    std::vector<JITModule> result;

    // Turn off JavaScript when compiling dependent Funcs so they are compiled to native.
    Target no_js_target = target;
    no_js_target.set_feature(Target::JavaScript, false);
    no_js_target.set_feature(Target::JavaScript_V8, false);
    no_js_target.set_feature(Target::JavaScript_SpiderMonkey, false);

    // Externs that are Funcs get their own JITModule. All standalone functions are
    // held in a single JITModule at the end of the list (if there are any).
    JITModule free_standing_jit_externs;
    for (std::map<std::string, JITExtern>::iterator iter = externs_in_out.begin();
         iter != externs_in_out.end();
         iter++) {
        JITExtern &jit_extern(iter->second);
        if (iter->second.pipeline.defined()) {
            PipelineContents &pipeline_contents(*jit_extern.pipeline.contents.ptr);

            // Ensure that the pipeline is compiled.
            jit_extern.pipeline.compile_jit(no_js_target);
            
            free_standing_jit_externs.add_dependency(pipeline_contents.jit_module);
            free_standing_jit_externs.add_symbol_for_export(iter->first, pipeline_contents.jit_module.entrypoint_symbol());
            iter->second.c_function = pipeline_contents.jit_module.entrypoint_symbol().address;
            iter->second.signature.is_void_return = false;
            iter->second.signature.ret_type = Int(32);
            // Add the arguments to the compiled pipeline
            for (const InferredArgument &arg : pipeline_contents.inferred_args) {
                 ScalarOrBufferT arg_type_info;
                 arg_type_info.is_buffer = arg.arg.is_buffer();
                 if (!arg_type_info.is_buffer) {
                     arg_type_info.scalar_type = arg.arg.type;
                 }
                 iter->second.signature.arg_types.push_back(arg_type_info);
            }
            // Add the outputs of the pipeline
            for (size_t i = 0; i < pipeline_contents.outputs.size(); i++) {
<<<<<<< HEAD
                 ScalarOrBufferT arg_type_info;
                 arg_type_info.is_buffer = true;
                 iter->second.signature.arg_types.push_back(arg_type_info);
=======
                ScalarOrBufferT arg_type_info;
                arg_type_info.is_buffer = true;
                iter->second.signature.arg_types.push_back(arg_type_info);
>>>>>>> 7c2d75bb
            }
            iter->second.pipeline = Pipeline();
        } else {
            free_standing_jit_externs.add_extern_for_export(iter->first, jit_extern.signature, jit_extern.c_function);
        }
    }
    if (free_standing_jit_externs.compiled() || !free_standing_jit_externs.exports().empty()) {
        result.push_back(free_standing_jit_externs);
    }
    return result;
}

int Pipeline::call_jit_code(const Target &target, std::pair<std::vector<const void *>, std::vector<Argument>> &args) {
    int exit_status = 0;
    #if defined(WITH_JAVASCRIPT_V8) || defined(WITH_JAVASCRIPT_SPIDERMONKEY)
    if (target.has_feature(Target::JavaScript)) {
        internal_assert(!contents.ptr->cached_javascript.empty());

        // Sanitise the name of the generated function
        string js_fn_name = contents.ptr->module.name();
        for (size_t i = 0; i < js_fn_name.size(); i++) {
            if (!isalnum(js_fn_name[i])) {
                js_fn_name[i] = '_';
            }
        }

        std::map<std::string, JITExtern> externs_js;
        externs_js = contents.ptr->jit_externs;
        FindExterns find_externs(externs_js);
        for (LoweredFunc &f : contents.ptr->module.functions) {
            f.body.accept(&find_externs);
        }
        externs_js = filter_externs(externs_js);

        std::vector<std::pair<Argument, const void *> > js_args;
        for (size_t i = 0; i < args.second.size(); i++) {
            js_args.push_back(std::make_pair(args.second[i], args.first[i]));
        }

        Internal::debug(2) << "Calling jitted JavaScript function " << js_fn_name << "\n";
        std::vector<JITModule> extern_deps = make_externs_jit_module(target, externs_js);
        exit_status = run_javascript(target, contents.ptr->cached_javascript, js_fn_name, js_args, externs_js, extern_deps);
        Internal::debug(2) << "Back from jitted JavaScript function. Exit status was " << exit_status << "\n";
    } else
    #endif
    {
        debug(2) << "Calling jitted function\n";
        int exit_status = contents.ptr->jit_module.argv_function()(&(args.first[0]));
        debug(2) << "Back from jitted function. Exit status was " << exit_status << "\n";
    }

    return exit_status;
}

void Pipeline::realize(Realization dst, const Target &t) {
    Target target = t;
    user_assert(defined()) << "Can't realize an undefined Pipeline\n";

    debug(2) << "Realizing Pipeline for " << target.to_string() << "\n";

    // If target is unspecified...
    if (target.os == Target::OSUnknown) {
        // If we've already jit-compiled for a specific target, use that.
        if (contents.ptr->jit_module.compiled()) {
            target = contents.ptr->jit_target;
        } else {
            // Otherwise get the target from the environment
            target = get_jit_target_from_environment();
        }
    }

    std::pair<vector<const void *>, vector<Argument>> args = prepare_jit_call_arguments(dst, target);

    for (size_t i = 0; i < contents.ptr->inferred_args.size(); i++) {
        const InferredArgument &arg = contents.ptr->inferred_args[i];
        const void *arg_value = args.first[i];
        if (arg.param.defined()) {
            user_assert(arg_value != NULL)
                << "Can't realize a pipeline because ImageParam "
                << arg.param.name() << " is not bound to a Buffer\n";
        }
    }

    JITFuncCallContext jit_context(jit_handlers(), contents.ptr->user_context_arg.param);

    int exit_status = call_jit_code(target, args);

    jit_context.finalize(exit_status);
}

void Pipeline::infer_input_bounds(Realization dst) {

    Target target = get_jit_target_from_environment();

    std::pair<vector<const void *>, vector<Argument>> args = prepare_jit_call_arguments(dst, target);

    struct TrackedBuffer {
        // The query buffer.
        buffer_t query;
        // A backup copy of it to test if it changed.
        buffer_t orig;
    };
    vector<TrackedBuffer> tracked_buffers(args.first.size());

    vector<size_t> query_indices;
    for (size_t i = 0; i < args.first.size(); i++) {
        if (args.first[i] == NULL) {
            query_indices.push_back(i);
            memset(&tracked_buffers[i], 0, sizeof(TrackedBuffer));
            args.first[i] = &tracked_buffers[i].query;
        }
    }

    // No need to query if all the inputs are bound already.
    if (query_indices.empty()) {
        debug(1) << "All inputs are bound. No need for bounds inference\n";
        return;
    }

    JITFuncCallContext jit_context(jit_handlers(), contents.ptr->user_context_arg.param);

    int iter = 0;
    const int max_iters = 16;
    for (iter = 0; iter < max_iters; iter++) {
        // Make a copy of the buffers that might be mutated
        for (TrackedBuffer &tb : tracked_buffers) {
            tb.orig = tb.query;
        }

        Internal::debug(2) << "Calling jitted function\n";
        int exit_status = call_jit_code(target, args);
        jit_context.report_if_error(exit_status);
        Internal::debug(2) << "Back from jitted function\n";
        bool changed = false;

        // Check if there were any changed
        for (TrackedBuffer &tb : tracked_buffers) {
            if (memcmp(&tb.query, &tb.orig, sizeof(buffer_t))) {
                changed = true;
            }
        }
        if (!changed) {
            break;
        }
    }

    jit_context.finalize(0);

    user_assert(iter < max_iters)
        << "Inferring input bounds on Pipeline"
        << " didn't converge after " << max_iters
        << " iterations. There may be unsatisfiable constraints\n";

    debug(1) << "Bounds inference converged after " << iter << " iterations\n";

    // Now allocate the resulting buffers
    for (size_t i : query_indices) {
        InferredArgument ia = contents.ptr->inferred_args[i];
        internal_assert(!ia.param.get_buffer().defined());
        buffer_t buf = tracked_buffers[i].query;

        Internal::debug(1) << "Inferred bounds for " << ia.param.name() << ": ("
                           << buf.min[0] << ","
                           << buf.min[1] << ","
                           << buf.min[2] << ","
                           << buf.min[3] << ")..("
                           << buf.min[0] + buf.extent[0] << ","
                           << buf.min[1] + buf.extent[1] << ","
                           << buf.min[2] + buf.extent[2] << ","
                           << buf.min[3] + buf.extent[3] << ")\n";

        // Figure out how much memory to allocate for this buffer
        size_t min_idx = 0, max_idx = 0;
        for (int d = 0; d < 4; d++) {
            if (buf.stride[d] > 0) {
                min_idx += buf.min[d] * buf.stride[d];
                max_idx += (buf.min[d] + buf.extent[d] - 1) * buf.stride[d];
            } else {
                max_idx += buf.min[d] * buf.stride[d];
                min_idx += (buf.min[d] + buf.extent[d] - 1) * buf.stride[d];
            }
        }
        size_t total_size = (max_idx - min_idx);
        while (total_size & 0x1f) total_size++;

        // Allocate enough memory with the right dimensionality.
        Buffer buffer(ia.param.type(), total_size,
                      buf.extent[1] > 0 ? 1 : 0,
                      buf.extent[2] > 0 ? 1 : 0,
                      buf.extent[3] > 0 ? 1 : 0);

        // Rewrite the buffer fields to match the ones returned
        for (int d = 0; d < 4; d++) {
            buffer.raw_buffer()->min[d] = buf.min[d];
            buffer.raw_buffer()->stride[d] = buf.stride[d];
            buffer.raw_buffer()->extent[d] = buf.extent[d];
        }
        ia.param.set_buffer(buffer);
    }
}

void Pipeline::infer_input_bounds(int x_size, int y_size, int z_size, int w_size) {
    user_assert(defined()) << "Can't infer input bounds on an undefined Pipeline.\n";

    vector<Buffer> bufs;
    for (Type t : contents.ptr->outputs[0].output_types()) {
        bufs.push_back(Buffer(t, x_size, y_size, z_size, w_size));
    }
    Realization r(bufs);
    infer_input_bounds(r);
}


void Pipeline::infer_input_bounds(Buffer dst) {
    infer_input_bounds(Realization({dst}));
}

void Pipeline::invalidate_cache() {
    if (defined()) {
        contents.ptr->invalidate_cache();
    }
}

JITExtern::JITExtern()
    : pipeline(), c_function(NULL) {
}

JITExtern::JITExtern(Pipeline pipeline)
    : pipeline(pipeline), c_function(NULL) {
}

JITExtern::JITExtern(Func func)
    : pipeline(func), c_function(NULL) {
}

}  // namespace Halide<|MERGE_RESOLUTION|>--- conflicted
+++ resolved
@@ -1029,15 +1029,9 @@
             }
             // Add the outputs of the pipeline
             for (size_t i = 0; i < pipeline_contents.outputs.size(); i++) {
-<<<<<<< HEAD
-                 ScalarOrBufferT arg_type_info;
-                 arg_type_info.is_buffer = true;
-                 iter->second.signature.arg_types.push_back(arg_type_info);
-=======
                 ScalarOrBufferT arg_type_info;
                 arg_type_info.is_buffer = true;
                 iter->second.signature.arg_types.push_back(arg_type_info);
->>>>>>> 7c2d75bb
             }
             iter->second.pipeline = Pipeline();
         } else {
