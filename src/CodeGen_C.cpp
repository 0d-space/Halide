--- conflicted
+++ resolved
@@ -21,6 +21,7 @@
 using std::map;
 
 extern "C" unsigned char halide_internal_initmod_declarations[];
+extern "C" unsigned char halide_internal_initmod_inlined_c[];
 
 namespace {
 
@@ -41,8 +42,8 @@
     "\n"
 
     // We now add definitions of things in the runtime which are
-    // intended to be inlined into every module. The redundancy is
-    // regrettable (FIXME).
+    // intended to be inlined into every module but are only expressed
+    // in .ll. The redundancy is regrettable (FIXME).
     "#ifdef _WIN32\n"
     "float roundf(float);\n"
     "double round(double);\n"
@@ -100,53 +101,8 @@
     "\n"
     "template<typename T> T max(T a, T b) {if (a > b) return a; return b;}\n"
     "template<typename T> T min(T a, T b) {if (a < b) return a; return b;}\n"
-<<<<<<< HEAD
-
-    // This may look wasteful, but it's the right way to do
-    // it. Compilers understand memcpy and will convert it to a no-op
-    // when used in this way. See http://blog.regehr.org/archives/959
-    // for a detailed comparison of type-punning methods.
-    "template<typename A, typename B> A reinterpret(B b) {A a; memcpy(&a, &b, sizeof(a)); return a;}\n";
-=======
-    "\n"
-    "inline uint8_t *_halide_buffer_get_host(const buffer_t *buf) {\n"
-    " return buf->host;\n"
-    "}\n"    
-    "inline int _halide_buffer_get_min(const buffer_t *buf, int d) {\n"
-    " return buf->min[d];\n"
-    "}\n"
-    "inline int _halide_buffer_get_max(const buffer_t *buf, int d) {\n"
-    " return buf->min[d] + buf->extent[d] - 1;\n"
-    "}\n"        
-    "inline int _halide_buffer_set_dev_dirty(buffer_t *buf, bool val) {\n"
-    " buf->dev_dirty = val;\n"
-    " return 0;\n"
-    "}\n"
-    "inline int _halide_buffer_set_host_dirty(buffer_t *buf, bool val) {\n"
-    " buf->dev_dirty = val;\n"
-    " return 0;\n"
-    "}\n"
-    "inline buffer_t *_halide_buffer_init(buffer_t *dst, void *host, uint64_t dev, int /*type_code*/, int type_bits, int dimensions, \n"
-    "                                     const void *min, const void *extent, const void *stride, bool host_dirty, bool dev_dirty) {\n"
-    " dst->host = (uint8_t *)host;\n"
-    " dst->dev = dev;\n"
-    " dst->elem_size = (type_bits + 7) / 8;\n"
-    " dst->host_dirty = host_dirty;\n"
-    " dst->dev_dirty = dev_dirty;\n"
-    " for (int i = 0; i < dimensions; i++) {\n"
-    "  dst->min[i] = ((const int *)min)[i];\n"
-    "  dst->extent[i] = ((const int *)extent)[i];\n"
-    "  dst->stride[i] = ((const int *)stride)[i];\n"
-    " }\n"
-    " for (int i = dimensions; i < 4; i++) {\n"
-    "  dst->min[i] = 0;\n"
-    "  dst->extent[i] = 0;\n"
-    "  dst->stride[i] = 0;\n"
-    " }\n"
-    " return dst;\n"
-    "}\n"  
     "\n";
->>>>>>> 025fd19f
+
 }
 
 CodeGen_C::CodeGen_C(ostream &s, OutputKind output_kind, const std::string &guard) : IRPrinter(s), id("$$ BAD ID $$"), output_kind(output_kind), extern_c_open(false) {
@@ -162,6 +118,10 @@
             << globals;
     }
     stream << halide_internal_initmod_declarations << '\n';
+
+    if (!is_header()) {
+        stream << halide_internal_initmod_inlined_c << '\n';
+    }
 
     // Throw in a default (empty) definition of HALIDE_FUNCTION_ATTRS
     // (some hosts may define this to e.g. __attribute__((warn_unused_result)))
@@ -733,15 +693,6 @@
     stream << "(void)" << name << ";\n";
 
     do_indent();
-<<<<<<< HEAD
-    stream << "const bool "
-           << name
-           << "_host_and_device_are_null = ("
-           << buf_name << "->host == NULL) && ("
-           << buf_name << "->device == 0);\n";
-    do_indent();
-    stream << "(void)" << name << "_host_and_device_are_null;\n";
-=======
     stream << "uint8_t * "
            << name << "_host = "
            << buf_name << "->host;\n";
@@ -750,11 +701,10 @@
 
     do_indent();
     stream << "const uint64_t "
-           << name << "_dev = "
-           << buf_name << "->dev;\n";
+           << name << "_device = "
+           << buf_name << "->device;\n";
     do_indent();
-    stream << "(void)" << name << "_dev;\n";    
->>>>>>> 025fd19f
+    stream << "(void)" << name << "_device;\n";
 
     string dim_fields[] = {"min", "extent", "stride"};
     for (string f : dim_fields) {
@@ -1035,38 +985,6 @@
         string a0 = print_expr(op->args[0]);
         string a1 = print_expr(op->args[1]);
         rhs << a0 << " >> " << a1;
-<<<<<<< HEAD
-    } else if (op->is_intrinsic(Call::rewrite_buffer)) {
-        int dims = ((int)(op->args.size())-2)/3;
-        (void)dims; // In case internal_assert is ifdef'd to do nothing
-        internal_assert((int)(op->args.size()) == dims*3 + 2);
-
-        const Variable *v = op->args[0].as<Variable>();
-        internal_assert(v);
-        string buf = "((halide_buffer_t *)" + print_name(v->name) + ")";
-        Type t = op->args[1].type();
-        vector<string> shape(dims * 3);
-        for (size_t i = 0; i < shape.size(); i++) {
-            shape[i] = print_expr(op->args[i+2]);
-        }
-
-        // We want to assign a bunch of fields, but we need to act
-        // as an expression that evaluates to true. Fortunately
-        // assignment in C is an expression, so we can just emit
-        // comma-separated assignments.
-        rhs << "("
-            << buf << "->type.code = (halide_type_code_t)(" << (int)t.code() << "), "
-            << buf << "->type.bits = " << t.bits() << ", "
-            << buf << "->type.lanes = " << t.lanes() << ", "
-            << buf << "->dimensions = " << dims << ", ";
-        for (int i = 0; i < dims; i++) {
-            rhs << buf << "->dim[" << i << "].min = " << shape[i*3] << ", "
-                << buf << "->dim[" << i << "].extent = " << shape[i*3+1] << ", "
-                << buf << "->dim[" << i << "].stride = " << shape[i*3+2] << ", ";
-        }
-        rhs << "true)";
-=======
->>>>>>> 025fd19f
     } else if (op->is_intrinsic(Call::lerp)) {
         internal_assert(op->args.size() == 3);
         Expr e = lower_lerp(op->args[0], op->args[1], op->args[2]);
@@ -1119,106 +1037,6 @@
         close_scope("if " + cond_id + " else");
 
         rhs << result_id;
-<<<<<<< HEAD
-    } else if (op->is_intrinsic(Call::copy_buffer_t)) {
-        internal_assert(op->args.size() == 2);
-        const int64_t *dims = as_const_int(op->args[1]);
-        internal_assert(dims);
-
-        string arg = print_expr(op->args[0]);
-        arg = "(halide_buffer_t *)(" + arg + ")";
-
-        string buf_id = unique_name('B');
-
-        // Copy the buffer struct
-        do_indent();
-        stream << "halide_buffer_t " << buf_id << " = *" << arg << ";\n";
-
-        // Copy the shape
-        do_indent();
-        stream << "halide_dimension_t " << buf_id << "_shape[] = {";
-        for (int64_t i = 0; i < *dims; i++) {
-            stream << arg << "->dim[" << i << "]";
-            if (i < *dims - 1) {
-                stream << ", ";
-            }
-        }
-        stream << "};\n";
-
-        // Use the copy of the shape
-        do_indent();
-        stream << buf_id << "->dim = " << buf_id << "_shape;\n";
-
-        rhs << "(&" << buf_id << ")";
-    } else if (op->is_intrinsic(Call::create_buffer_t)) {
-         internal_assert(op->args.size() >= 2);
-
-         int dims = (op->args.size() - 2) / 3;
-
-         string host = "(uint8_t *)(" + print_expr(op->args[0]) + ")";
-         Type t = op->args[1].type();
-         vector<string> shape;
-         for (size_t i = 2; i < op->args.size(); i++) {
-             shape.push_back(print_expr(op->args[i]));
-         }
-
-         string buf_id = unique_name('B');
-
-         // Emit the shape
-         do_indent();
-         stream << "halide_dimension_t " << buf_id << "_shape[] = {";
-         for (int i = 0; i < dims; i++) {
-             stream << "halide_dimension_t(" << shape[i*3 + 0]
-                    << ", " << shape[i*3 + 1]
-                    << ", " << shape[i*3 + 2] << ")";
-             if (i < dims - 1) {
-                 stream << ", ";
-             }
-         }
-         stream << "};\n";
-
-         // Emit the buffer struct
-         do_indent();
-         stream << "halide_buffer_t " << buf_id << " = {"
-                << "0, "    // device
-                << "NULL, " // device_interface
-                << host << ", "
-                << "0, "    // flags
-                << "halide_type_t(halide_type_code_t(" << (int)t.code() << "), " << t.bits() << ", " << t.lanes() << "), "
-                << dims << ", "
-                << buf_id << "_shape};\n";
-         rhs << "(&" + buf_id + ")";
-    } else if (op->is_intrinsic(Call::extract_buffer_max)) {
-        internal_assert(op->args.size() == 2);
-        string a0 = print_expr(op->args[0]);
-        string a1 = print_expr(op->args[1]);
-        rhs << "(((halide_buffer_t *)(" << a0 << "))->dim[" << a1 << "].min + " <<
-            "((halide_buffer_t *)(" << a0 << "))->dim[" << a1 << "].extent - 1)";
-    } else if (op->is_intrinsic(Call::extract_buffer_min)) {
-        internal_assert(op->args.size() == 2);
-        string a0 = print_expr(op->args[0]);
-        string a1 = print_expr(op->args[1]);
-        rhs << "((halide_buffer_t *)(" << a0 << "))->dim[" << a1 << "].min";
-    } else if (op->is_intrinsic(Call::extract_buffer_host)) {
-        internal_assert(op->args.size() == 1);
-        string a0 = print_expr(op->args[0]);
-        rhs << "((halide_buffer_t *)(" << a0 << "))->host";
-    } else if (op->is_intrinsic(Call::set_host_dirty)) {
-        internal_assert(op->args.size() == 1);
-        string a0 = print_expr(op->args[0]);
-        string a1 = print_expr(op->args[1]);
-        do_indent();
-        stream << "((halide_buffer_t *)(" << a0 << "))->set_host_dirty(true);\n";
-        rhs << "0";
-    } else if (op->is_intrinsic(Call::set_device_dirty)) {
-        internal_assert(op->args.size() == 1);
-        string a0 = print_expr(op->args[0]);
-        string a1 = print_expr(op->args[1]);
-        do_indent();
-        stream << "((halide_buffer_t *)(" << a0 << "))->set_device_dirty(true);\n";
-        rhs << "0";
-=======
->>>>>>> 025fd19f
     } else if (op->is_intrinsic(Call::abs)) {
         internal_assert(op->args.size() == 1);
         Expr a0 = op->args[0];
@@ -1243,7 +1061,7 @@
             string array_name = unique_name('a');
             stream << "uint64_t " << array_name << "[" << size << "];";
             rhs << "(" << print_type(op->type) << ")(&" << array_name << ")";
-        }        
+        }
     } else if (op->is_intrinsic(Call::copy_memory)) {
         internal_assert(op->args.size() == 3);
         string dest = print_expr(op->args[0]);
@@ -1253,10 +1071,10 @@
     } else if (op->is_intrinsic(Call::make_struct)) {
         if (op->args.size() == 0) {
             rhs << "NULL";
-        } else {       
+        } else {
             // Emit a line something like:
             // struct {const int f_0, const char f_1, const int f_2} foo = {3, 'c', 4};
-            
+
             // Get the args
             vector<string> values;
             for (size_t i = 0; i < op->args.size(); i++) {
@@ -1698,6 +1516,7 @@
         headers +
         globals +
         string((const char *)halide_internal_initmod_declarations) + '\n' +
+        string((const char *)halide_internal_initmod_inlined_c) + '\n' +
         "#ifndef HALIDE_FUNCTION_ATTRS\n"
         "#define HALIDE_FUNCTION_ATTRS\n"
         "#endif\n"
@@ -1710,17 +1529,11 @@
         "int test1(halide_buffer_t *_buf_buffer, float _alpha, int32_t _beta, void const *__user_context) HALIDE_FUNCTION_ATTRS {\n"
         " int32_t *_buf = (int32_t *)(_buf_buffer->host);\n"
         " (void)_buf;\n"
-<<<<<<< HEAD
-        " const bool _buf_host_and_device_are_null = (_buf_buffer->host == NULL) && (_buf_buffer->device == 0);\n"
-        " (void)_buf_host_and_device_are_null;\n"
-        " const int32_t _buf_min_0 = _buf_buffer->dim[0].min;\n"
-=======
         " uint8_t * _buf_host = _buf_buffer->host;\n"
         " (void)_buf_host;\n"
-        " const uint64_t _buf_dev = _buf_buffer->dev;\n"
-        " (void)_buf_dev;\n"        
-        " const int32_t _buf_min_0 = _buf_buffer->min[0];\n"
->>>>>>> 025fd19f
+        " const uint64_t _buf_device = _buf_buffer->device;\n"
+        " (void)_buf_device;\n"
+        " const int32_t _buf_min_0 = _buf_buffer->dim[0].min;\n"
         " (void)_buf_min_0;\n"
         " const int32_t _buf_min_1 = _buf_buffer->dim[1].min;\n"
         " (void)_buf_min_1;\n"
@@ -1795,16 +1608,11 @@
         internal_error
             << "Correct source code:\n" << correct_source
             << "Actual source code:\n" << src
-<<<<<<< HEAD
-            << "\nDifference starts at: " << src.substr(diff, diff_end - diff) << "\n"
-            << "vs: " << correct_source.substr(diff, diff_end - diff) << "\n";
-=======
             << "Difference starts at:\n"
             << "Correct: " << correct_source.substr(diff, diff_end - diff) << "\n"
             << "Actual: " << src.substr(diff, diff_end - diff) << "\n";
 
 
->>>>>>> 025fd19f
     }
 
 
