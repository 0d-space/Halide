--- conflicted
+++ resolved
@@ -814,57 +814,13 @@
             Expr code_size = Call::make(Int(32), Call::buffer_get_max, { buf_var, 0 }, Call::Extern);
             Expr code_ptr = Call::make(Handle(), Call::buffer_get_host, { buf_var }, Call::Extern);
             Stmt init_kernels = call_extern_and_assert("halide_hexagon_initialize_kernels",
-                                                       { module_state_ptr(), code_ptr, cast<uint64_t>(code_size),
-                                                         Expr((uint32_t)device_code.target().has_feature(Target::HVX_shared_object)) });
+                                                       { module_state_ptr(), code_ptr, cast<uint64_t>(code_size) });
             s = Block::make(init_kernels, s);
         }
 
         // TODO: This can probably go away due to general debug info at the submodule compile level.
         debug(1) << "Hexagon device code module: " << device_code << "\n";
 
-<<<<<<< HEAD
-        llvm::LLVMContext context;
-        std::unique_ptr<llvm::Module> llvm_module(compile_module_to_llvm_module(device_code, context));
-
-        llvm::SmallVector<char, 4096> object;
-        llvm::raw_svector_ostream object_stream(object);
-        compile_llvm_module_to_object(*llvm_module, object_stream);
-
-        if (debug::debug_level() >= 2) {
-            debug(2) << "Hexagon device code assembly: " << "\n";
-            llvm::SmallString<4096> assembly;
-            llvm::raw_svector_ostream assembly_stream(assembly);
-            compile_llvm_module_to_assembly(*llvm_module, assembly_stream);
-            debug(2) << assembly.c_str() << "\n";
-        }
-
-        auto obj = Elf::Object::parse_object(object.data(), object.size());
-        internal_assert(obj);
-
-        // Generate just one .text section.
-        obj->merge_text_sections();
-
-        // Make .bss a real section.
-        auto bss = obj->find_section(".bss");
-        if (bss != obj->sections_end()) {
-            bss->set_alignment(128);
-            bss->set_type(Elf::Section::SHT_PROGBITS);
-        }
-
-        // Link into a shared object.
-        Elf::HexagonLinker linker(device_code.target());
-        std::vector<std::string> dependencies = { "libhalide_hexagon_remote_skel.so" };
-        std::vector<char> shared_object = obj->write_shared_object(&linker, dependencies);
-
-        // Wrap the statement in calls to halide_initialize_kernels.
-        size_t code_size = shared_object.size();
-        Expr code_ptr = buffer_ptr(reinterpret_cast<uint8_t*>(&shared_object[0]), code_size, "hexagon_code");
-        Stmt init_kernels = call_extern_and_assert("halide_hexagon_initialize_kernels",
-                                                   {module_state_ptr(), code_ptr, Expr((uint64_t)code_size)});
-        s = Block::make(init_kernels, s);
-
-=======
->>>>>>> 178212a6
         return s;
     }
 };
@@ -916,70 +872,36 @@
     compile_llvm_module_to_object(*llvm_module, object_stream);
 
     if (debug::debug_level() >= 2) {
-        debug(2) << "Hexagon Submodule assembly for " << device_code.name() << ": " << "\n";
+        debug(0) << "Hexagon device code assembly: " << "\n";
         llvm::SmallString<4096> assembly;
         llvm::raw_svector_ostream assembly_stream(assembly);
         compile_llvm_module_to_assembly(*llvm_module, assembly_stream);
-        debug(2) << assembly.c_str() << "\n";
-    }
-
-    // Dump the llvm module to a temp file as .o
-    TemporaryFile tmp_object("hex", ".o");
-    TemporaryFile tmp_shared_object("hex", ".so");
-
-    std::ofstream out(tmp_object.pathname());
-    out.write(object.data(), object.size());
-    out.close();
-
-    // Shell out to hexagon clang to compile it.
-    string hex_command;
-
-    const char *path = getenv("HL_HEXAGON_CLANG");
-    if (path && path[0]) {
-        hex_command = path;
-    } else {
-        path = getenv("HL_HEXAGON_TOOLS");
-        if (path && path[0]) {
-            hex_command = string(path) + "/bin/hexagon-clang";
-        } else {
-            user_error << "Unable to find hexagon-clang: neither HL_HEXAGON_CLANG nor HL_HEXAGON_TOOLS are set properly.";
-        }
-    }
-
-    hex_command += " ";
-    hex_command += tmp_object.pathname();
-    hex_command += " -fpic -G 0 -mlong-calls -O3 -Wno-override-module -shared ";
-    if (device_code.target().has_feature(Target::HVX_128)) {
-        hex_command += " -mhvx-double";
-    } else {
-        hex_command += " -mhvx";
-    }
-    hex_command += " -o " + tmp_shared_object.pathname();
-
-    int result = system(hex_command.c_str());
-    internal_assert(result == 0) << "hexagon-clang failed\n";
-
-    // Check for a signing callout
-    const char *callout_env = getenv("HL_HEXAGON_CALLOUT");
-    if (callout_env && callout_env[0]) {
-       string callout_command;
-       callout_command = callout_env;
-       callout_command += " " + tmp_shared_object.pathname();
-       int result = system(callout_command.c_str());
-       internal_assert(result == 0) << "hexagon-callout failed\n";
-    }
-
-    // Read the compiled object back in and put it in a buffer in the module
-    std::ifstream so(tmp_shared_object.pathname(), std::ios::binary | std::ios::ate);
-    internal_assert(so.good()) << "failed to open temporary shared object.";
-
-    int32_t code_size = (int32_t)so.tellg();
-    Halide::Buffer<uint8_t> result_buf(code_size, device_code.name());
-    so.seekg(0, std::ios::beg);
-    so.read(reinterpret_cast<char*>(result_buf.data()), code_size);
+        debug(0) << assembly.c_str() << "\n";
+    }
+
+    auto obj = Elf::Object::parse_object(object.data(), object.size());
+    internal_assert(obj);
+
+    // Generate just one .text section.
+    obj->merge_text_sections();
+
+    // Make .bss a real section.
+    auto bss = obj->find_section(".bss");
+    if (bss != obj->sections_end()) {
+        bss->set_alignment(128);
+        bss->set_type(Elf::Section::SHT_PROGBITS);
+    }
+
+    // Link into a shared object.
+    Elf::HexagonLinker linker(device_code.target());
+    std::vector<std::string> dependencies = { "libhalide_hexagon_remote_skel.so" };
+    std::vector<char> shared_object = obj->write_shared_object(&linker, dependencies);
+
+    Halide::Buffer<uint8_t> result_buf(shared_object.size(), device_code.name());
+    memcpy(result_buf.data(), shared_object.data(), shared_object.size());
 
     return result_buf;
 }
-  
+
 }  // namespace Internal
 }  // namespace Halide