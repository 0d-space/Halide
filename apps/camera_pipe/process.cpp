--- conflicted
+++ resolved
@@ -31,14 +31,11 @@
         return 0;
     }
 
-<<<<<<< HEAD
     fprintf(stderr, "input: %s\n", argv[1]);
-=======
 #ifdef HL_MEMINFO
     halide_enable_malloc_trace();
 #endif
 
->>>>>>> 3af8d1c4
     Image<uint16_t> input = load_image(argv[1]);
     fprintf(stderr, "       %d %d\n", input.width(), input.height());
     // save_image(input, "input.pgm");
