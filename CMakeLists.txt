--- conflicted
+++ resolved
@@ -139,14 +139,9 @@
   endif()
 else()
   add_compile_options(/W3)
-<<<<<<< HEAD
-  add_compile_options(/wd4018)  # diable "signed/unsigned mismatch"
-  add_compile_options(/wd4503)  # diable "decorated name length exceeded, name was truncated"
-=======
   add_compile_options(/wd4018)  # disable "signed/unsigned mismatch"
   add_compile_options(/wd4503)  # disable "decorated name length exceeded, name was truncated"
   add_compile_options(/wd4267)  # disable "conversion from 'size_t' to 'int', possible loss of data"
->>>>>>> 0f54b972
   if (WARNINGS_AS_ERRORS)
     add_compile_options(/WX)
   endif()
